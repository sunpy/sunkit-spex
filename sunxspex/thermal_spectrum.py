--- conflicted
+++ resolved
@@ -3,28 +3,22 @@
 
 import numpy as np
 import astropy.units as u
-<<<<<<< HEAD
 from astropy.modeling import Fittable1DModel
 from astropy.modeling.parameters import Parameter
 from astropy.table import Table, Column
-=======
-from astropy.table import Table
->>>>>>> e995f7be
 import scipy.interpolate
 import sunpy.coordinates
 
 from sunxspex.io import chianti_kev_line_common_load_light, load_xray_abundances
 from sunxspex.utils import get_reverse_indices
 
-<<<<<<< HEAD
 # Define standard units.
 LENGTH_UNIT = u.cm
 EM_UNIT = LENGTH_UNIT**(-3)
 TEMPERATURE_UNIT = u.K
 ENERGY_UNIT = u.keV
-=======
+
 __all__ = ['ChiantiThermalSpectrum']
->>>>>>> e995f7be
 
 
 class ChiantiThermalSpectrum(Fittable1DModel):
@@ -189,8 +183,6 @@
             The emission measure of the emitting plasma.
             Default= 1e44 cm**-3
 
-<<<<<<< HEAD
-=======
         relative_abundances: `list` of length 2 `tuple`
             The relative abundances of different elements as a fraction of their
             nominal abundances which are read in by xr_rd_abundance().
@@ -198,7 +190,6 @@
             The first item in the tuple gives the atomic number of the element.
             The second item gives the factor by which to scale the element's abundance.
 
->>>>>>> e995f7be
         Returns
         -------
         Flux: `astropy.units.Quantity`
