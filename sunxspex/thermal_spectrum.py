--- conflicted
+++ resolved
@@ -12,8 +12,6 @@
 from sunxspex.io import chianti_kev_line_common_load_light, load_xray_abundances
 from sunxspex.utils import get_reverse_indices
 
-
-<<<<<<< HEAD
 # Define standard units.
 LENGTH_UNIT = u.cm
 EM_UNIT = LENGTH_UNIT**(-3)
@@ -33,16 +31,6 @@
     def __init__(self, temperature, emission_measure=emission_measure.default*emission_measure.unit,
                  relative_abundances=None, observer_distance=1*u.AU, date=None,
                  linefile=FILE_IN, xray_abundance_file=None, abundance_type=None, **kwargs):
-=======
-class ChiantiThermalSpectrum:
-    """
-    Class for evaluating solar X-ray thermal spectrum using CHIANTI data.
-    """
-    @u.quantity_input(energy_edges=u.keV)
-    def __init__(self, energy_edges,
-                 abundance_type=None,
-                 observer_distance=1*u.AU, date=None):
->>>>>>> 1fde9d3d
         """
         Read in data required by methods of this class.
 
@@ -120,23 +108,7 @@
             if date is not None:
                 raise ValueError("Conflicting inputs. "
                                  "observer_distance and data kwargs cannot both be set.")
-<<<<<<< HEAD
             self.observer_distance = observer_distance.to(LENGTH_UNIT)
-=======
-            self.observer_distance = observer_distance.to(u.cm)
-
-        # Load emission line data from CHIANTI file.
-        self.zindex, line_peak_energies, self.line_logT_bins, self.line_colEMs, \
-            self.line_element_indices, self.line_intensities_per_solid_angle_grid = \
-            chianti_kev_line_common_load_light()
-        self.line_peaks_keV = line_peak_energies.to(u.keV).value
-
-        # Load default abundances.
-        self.default_abundances = load_xray_abundances(abundance_type=abundance_type)
-        # Create mask to select only elements that produce line emission as defined by zindex.
-        self.n_default_abundances = len(self.default_abundances)
-        self.abundances_mask = np.zeros(self.n_default_abundances)[self.zindex] = 1.0
->>>>>>> 1fde9d3d
 
         # Calculate line intensities accounting for observer_distance.
         # The line intensities read from file are in units of ph / cm**2 / s / sr.
