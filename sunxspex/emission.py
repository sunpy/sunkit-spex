"""
Functions for computing the photon flux due to bremsstrahlung radiation from energetic electrons
impacting a dense plasma. See [1]_ and [2]_.


References
----------

.. [1] Thick-Target: https://hesperia.gsfc.nasa.gov/hessi/flarecode/bremthickdoc.pdf
.. [2] Thin-Target: https://hesperia.gsfc.nasa.gov/hessi/flarecode/bremdoc.pdf

"""
import logging

import numpy as np
<<<<<<< HEAD
from scipy.special import lpmv
from quadpy.c1 import gauss_legendre
import multiprocessing as mp

from sunxspex import constants as const
import logging
# Central constant management
=======

from sunxspex import constants as const
from sunxspex.integrate import gauss_legendre

>>>>>>> 4bc8937c
const = const.Constants()

logging = logging.getLogger(__name__)

__all__ = ['BrokenPowerLawElectronDistribution', 'collisional_loss', '_get_integrand',
           '_integrate_part', '_split_and_integrate', 'bremsstrahlung_thin_target',
           'bremsstrahlung_thick_target']


class BrokenPowerLawElectronDistribution:
    """
    A broken or double power law electron flux distribution and integral.

    This class is intended to be use with `sunpy.emission.bremsstrahlung_thin_target` and
    `bremsstrahlung_thick_target`.

    Parameters
    ----------
    p : `float`
        Power law index below the break energy `ebrk`
    q : `float`
        Power law index below the break energy `ebrk`
    eelow : `float`
        Low energy cutoff
    eebrk : `float`
        Break energy
    eehigh : `float`
        High energy cutoff
    norm : `bool` (optional)
        True (default) distribution function is normalized so that the integral from `eelow` to
        `eehigh` is 1.

    References
    ----------
    See SSW IDl functions
    `brm2_distrn <https://hesperia.gsfc.nasa.gov/ssw/packages/xray/idl/brm2/brm2_distrn.pro>`_ and
    `brm2_f_distrn <https://hesperia.gsfc.nasa.gov/ssw/packages/xray/idl/brm2/brm2_f_distrn.pro>`_.

    Examples
    --------

        >>> import numpy as np
        >>> from sunxspex.emission import BrokenPowerLawElectronDistribution
        >>> electron_dist = BrokenPowerLawElectronDistribution(p=5,q=7, eelow=10, eebrk=150,
        ...                                                    eehigh=500)
        >>> electron_dist
        BrokenPowerLawElectronDistribution(p=5, q=7, eelow=10, eebrk=150, eehigh=500, norm=True)
        >>> electron_dist.flux(np.array([15.0, 50.0, 100.0, 200.0, 500.0, 1000.0]))
        array([5.26752445e-02, 1.28000844e-04, 4.00002638e-06, 7.03129636e-08,
               1.15200760e-10, 0.00000000e+00])
        >>> electron_dist.density(np.array([15.0, 50.0, 100.0, 200.0, 500.0, 1000.0]))
        array([1.97525573e-01, 1.59341654e-03, 9.34066538e-05, 2.33416539e-06,
               2.68419888e-22, 0.00000000e+00])

    """

    def __init__(self, *, p, q, eelow, eebrk, eehigh, norm=True):
        """

        """
        self.p = p
        self.q = q
        self.eelow = eelow
        self.eebrk = eebrk
        self.eehigh = eehigh
        self.norm = norm
        if self.norm:
            n0 = (q - 1.0) / (p - 1.0) * eebrk ** (p - 1) * eelow ** (1 - p)
            n1 = n0 - (q - 1.0) / (p - 1.0)
            n2 = (1.0 - eebrk ** (q - 1) * eehigh ** (1 - q))
            self._norm_factor = 1.0 / (n1 + n2)
            self._n0 = n0
            self._n2 = n2
        else:
            self._norm_factor = 1.0
            self._n0 = 1.0
            self._n2 = 1.0

    def __eq__(self, other):
        return all([getattr(self, name) == getattr(other, name)
                    for name in ['p', 'q', 'eelow', 'eebrk', 'eehigh']]) and isinstance(other,
                                                                                        self.__class__)

    def flux(self, electron_energy):
        """
        Calculate the electron spectrum at the given energies.

        Parameters
        ----------
        electron_energy : `numpy.array`
            Electron energies

        Returns
        -------
        `numpy.array`
            The electron spectrum as a function of electron energy
        """
        res = np.zeros_like(electron_energy)

        index = np.where(electron_energy < self.eelow)
        if index[0].size > 0:
            res[index] = 0.

        index = np.where((electron_energy < self.eebrk) & (electron_energy >= self.eelow))
        if index[0].size > 0:
            res[index] = (self._norm_factor * self._n0 * (self.p - 1.)
                          * electron_energy[index] ** (-self.p) * self.eelow ** (self.p - 1.))

        index = np.where((electron_energy <= self.eehigh) & (electron_energy >= self.eebrk))
        if index[0].size > 0:
            res[index] = (self._norm_factor * (self.q - 1.)
                          * electron_energy[index] ** (-self.q) * self.eebrk ** (self.q - 1.))

        return res

    def density(self, electron_energy):
        """
        Return the electron flux at the given electron energies.

        Parameters
        ----------
        electron_energy : `numpy.array`
            Electron energies

        Returns
        -------
        `numpy.array`
            The electron flux as a function of electron energy
        """
        res = np.zeros_like(electron_energy)

        index = np.where(electron_energy < self.eelow)
        if index[0].size > 0:
            res[index] = 1.0

        index = np.where((electron_energy < self.eebrk) & (electron_energy >= self.eelow))
        if index[0].size > 0:
            res[index] = self._norm_factor * (self._n0 * self.eelow ** (self.p - 1) *
                                              electron_energy[index] ** (1.0 - self.p) -
                                              (self.q - 1.0) / (self.p - 1.0) + self._n2)

        index = np.where((electron_energy <= self.eehigh) & (electron_energy >= self.eebrk))
        if index[0].size > 0:
            res[index] = self._norm_factor * (self.eebrk ** (self.q - 1)
                                              * electron_energy[index] ** (1.0 - self.q)
                                              - (1.0 - self._n2))
        return res

    def __repr__(self):
        return f'{self.__class__.__name__}(p={self.p}, q={self.q}, eelow={self.eelow}, ' \
               f'eebrk={self.eebrk}, eehigh={self.eehigh}, norm={self.norm})'


def collisional_loss(electron_energy):
    """
    Compute the energy dependent terms of the collisional energy loss rate for energetic electrons.

    Parameters
    ----------
    electron_energy : `numpy.array`
        Array of electron energies at which to evaluate loss

    Returns
    -------
    `numpy.array`
        Energy loss rate

    Notes
    -----
    Initial version modified from SSW
    `Brm_ELoss <https://hesperia.gsfc.nasa.gov/ssw/packages/xray/idl/brm/brm_eloss.pro>`_
    """
    electron_rest_mass = const.get_constant('mc2')  # * u.keV #c.m_e * c.c**2
    gamma = (electron_energy / electron_rest_mass) + 1.0
    return np.log(6.9447e+9 * electron_energy) / np.sqrt(1.0 - (1.0 / gamma ** 2))


def collisional_loss0(electron_energy):
    """
    Compute the energy dependant terms of the collisional energy loss rate for energetic electrons.

    Parameters
    ----------
    electron_energy : `numpy.array`
        Array of electron energies at which to evaluate loss

    Returns
    -------
    `numpy.array`
        Energy loss rate

    Notes
    -----
    Initial version modified from SSW
    `Brm_ELoss <https://hesperia.gsfc.nasa.gov/ssw/packages/xray/idl/brm/brm_eloss.pro>`_
    """
    electron_rest_mass = const.get_constant('mc2')  # * u.keV #c.m_e * c.c**2

    gamma = (electron_energy / electron_rest_mass) + 1.0

    beta = np.sqrt(1.0 - (1.0 / gamma ** 2))

    # TODO figure out what number is?
    energy_loss_rate = np.log(6.9447e+9 * electron_energy) / beta

    return energy_loss_rate


def bremsstrahlung_cross_section(electron_energy, photon_energy, z=1.2):
    """
    Compute the relativistic electron-ion bremsstrahlung cross section
    differential in energy (cm^2/mc^2 or 511 keV).

    Parameters
    ----------
    electron_energy : `numpy.array`
        Electron energies
    photon_energy : `numpy.array`
        Photon energies corresponding to electron_energy
    z : `float`
        Mean atomic number of target plasma

    Returns
    -------
    `np.array`
        The bremsstrahlung cross sections as a function of energy.

    Notes
    -----
    The cross section is from Equation (4) of [Haug]_. This closely follows Formula 3BN of [Koch]_,
    but requires fewer computational steps. The multiplicative factor introduced by [Elwert]_ is
    included.

    The initial version was heavily based of on [Brm_BremCross]_ from SSW IDL

    References
    ----------
    .. [Brm_BremCross] https://hesperia.gsfc.nasa.gov/ssw/packages/xray/idl/brm/brm_bremcross.pro
    .. [Haug] Haug, E., 1997, Astronomy and Astrophysics, 326, 417,
       `ADS <https://ui.adsabs.harvard.edu/abs/1997A%26A...326..417H/abstract>`__
    .. [Koch] Koch, H. W., & Motz, J. W., 1959, Reviews of Modern Physics, 31, 920,
       `ADS <https://ui.adsabs.harvard.edu/abs/1959RvMP...31..920K/abstract>`__
    .. [Elwert] Elwert, G. 1939, Annalen der Physik, 426, 178,
       `ADS <https://ui.adsabs.harvard.edu/abs/1939AnP...426..178E/abstract>`__
    """

    mc2 = const.get_constant('mc2')
    alpha = const.get_constant('alpha')
    twoar02 = const.get_constant('twoar02')

    # Numerical coefficients
    c11 = 4.0 / 3.0
    c12 = 7.0 / 15.0
    c13 = 11.0 / 70.0
    c21 = 7.0 / 20.0
    c22 = 9.0 / 28.0
    c23 = 263.0 / 210.0

    # Calculate normalised photon and total electron energies.
    if electron_energy.ndim == 2:
        k = np.expand_dims(photon_energy / mc2, axis=1)
    else:
        k = photon_energy / mc2
    e1 = (electron_energy / mc2) + 1.0

    # Calculate energies of scattered electrons and normalized momenta.
    e2 = e1 - k
    p1 = np.sqrt(e1 ** 2 - 1.0)
    p2 = np.sqrt(e2 ** 2 - 1.0)

    # Define frequently used quantities.
    e1e2 = e1 * e2
    p1p2 = p1 * p2
    p2sum = p1 ** 2 + p2 ** 2
    k2 = k ** 2
    e1e23 = e1e2 ** 3
    pe = p2sum / e1e23

    # Define terms in cross section.
    ch1 = (c11 * e1e2 + k2) - (c12 * k2 / e1e2) - (c13 * k2 * pe / e1e2)
    ch2 = 1.0 + (1.0 / e1e2) + (c21 * pe) + (c22 * k2 + c23 * p1p2 ** 2) / e1e23

    # Collect terms.
    crtmp = ch1 * (2.0 * np.log((e1e2 + p1p2 - 1.0) / k) - (p1p2 / e1e2) * ch2)
    crtmp = z ** 2 * crtmp / (k * p1 ** 2)

    # Compute the Elwert factor.
    a1 = alpha * z * e1 / p1
    a2 = alpha * z * e2 / p2

    fe = (a2 / a1) * (1.0 - np.exp(-2.0 * np.pi * a1)) / (1.0 - np.exp(-2.0 * np.pi * a2))

    # Compute the differential cross section (units cm^2).
    cross_section = twoar02 * fe * crtmp

    return cross_section


<<<<<<< HEAD
def integrate_part(*, model, photon_energies, electron_dist, maxfcn, rerr, z,a_lg, b_lg, ll, efd,multi=False):
    """
    to speed up: transform integral so limits are -1,1 (difficult w computation of bremsstrahlung cross-section)? then gauss-legendre xi,wi are the same for npoints=4 to npoints=12 and most of the integrand can be turned into a LUT
    
    Perform numerical Gaussian-Legendre Quadrature integration for thick- and thin-target models.

    This integration is intended to be performed over continuous portions of the electron
    distribution.

    Parameters
    ----------
    model : `str`
        Either `thick-target` or `thin-target`
    maxfcn : `int`
        Maximum number of points used in Gaussian quadrature integration
    rerr : `float`
        Desired relative error for integral evaluation. For example, rerr = 0.01 indicates that
        the estimate of the integral is to be correct to one digit, whereas rerr = 0.001
        alls for two digits to be correct.
    photon_energies : `numpy.array`
        Photon energies
    electron_dist : `BrokenPowerLawElectronDistribution`
        Broken power-law electron distribution
    z : `float`
        Mean atomic number of plasma
    a_lg : `numpy.array`
        Logarithm of lower integration limits
    b_lg : `numpy.array`
        Logarithm of upper integration limit
    ll : `numpy.array`
        Indices for which to carry out integration
    efd: `boolean`
         `True` (default) electron flux density distribution, `False` electron density distribution.
        This input is not used in the main routine, but is passed to thin_target_integrand

    Returns
    -------
    `tuple`
        Array of integrated photon fluxes evaluation and array of integration status (0 converged,
        1 not converged)

    References
    ----------
    See SSW `Brm2_DmlinO_int.pro
    <https://hesperia.gsfc.nasa.gov/ssw/packages/xray/idl/brm2/brm2_dmlino_int.pro>`_
    and
    `brm2_dmlin.pro <https://hesperia.gsfc.nasa.gov/ssw/packages/xray/idl/brm2/brm2_dmlin.pro>`_.
    """
    intsum = np.zeros_like(photon_energies, dtype=np.float64)
    ier = np.zeros_like(photon_energies)
    lastsum = np.array(intsum) #faster than copy

    mc2 = const.get_constant('mc2')
    clight = const.get_constant('clight')

    nlim=12
    lims=np.stack([a_lg,b_lg])
    intidx=list(ll)

    def model_func(y): #basically emission.get_integrand()
        electron_energy=10**y
        brem_cross = bremsstrahlung_cross_section(electron_energy, photon_energy, z)
        collision_loss = collisional_loss(electron_energy)
        pc = np.sqrt(electron_energy * (electron_energy + 2.0 * mc2))
        density=electron_dist.density(electron_energy)
        if model == 'thick-target':
            return 10**y*np.log(10)* density * brem_cross * pc / collision_loss / ((electron_energy / mc2) + 1.0)
        elif model == 'thin-target':
            if efd:
                return 10**y*np.log(10)*electron_dist.flux(electron_energy)*brem_cross*(mc2/clight)
            else:
                return 10**y*np.log(10)*electron_dist.flux(electron_energy)*brem_cross*pc/((electron_energy / mc2) + 1.0)

    ## test - faster to use multiprocessing over the entire npoints range rather than do the for loop?
    if multi:
        pool=mp.Pool(4) #or nCPUs
        
        all_npoints=np.array(2**np.arange(2,nlim+1))
        all_npoints[all_npoints<=maxfcn] #won't put anything in ier this way (yet)
        
        all_integrands=pool.map(model_func)
    
    else:
        for ires in range(2, nlim + 1):
            npoint = 2 ** ires
            if npoint > maxfcn:
                ier[intidx] = 1 #might be a built-in way in quadpy to check for convergence
                break
            lastsum = np.array(intsum)
            photon_energy=photon_energies[intidx]
            scheme=gauss_legendre(npoint)
            intsum[intidx]=scheme.integrate(model_func, lims[:,intidx])
            err = np.abs(intsum - lastsum)
            intidx=list(np.where(err > rerr*np.abs(intsum))[0]) #indices where no convergence
            if len(intidx)==0:
                break
    return intsum, ier

def split_and_integrate(*, model, photon_energies, maxfcn, rerr, eelow, eebrk, eehigh, p, q, z,
                    efd): #10x faster than original
    """
    Split and integrate the continuous parts of the electron spectrum.

    This is used for thin-target calculation from a double power-law electron density distribution
    To integrate a function via the method of Gaussian quadrature. Repeatedly doubles the number of
    points evaluated until convergence, specified by the input rerr, is obtained, or the maximum
    number of points, specified by the input maxfcn, is reached. If integral convergence is not
    achieved, this function raises a ValueError when either the maximum number of function
    evaluations is performed or the number of Gaussian points to be evaluated exceeds maxfcn.
    Maxfcn should be less than or equal to 2^nlim, or 4096 with nlim = 12. This function splits the
    numerical integration into up to three parts and returns the sum of the parts. This avoids
    numerical problems with discontinuities in the electron distribution function at eelow and
    eebrk.

    Parameters
    ----------
    model : `str`
        Electron model either `thick-target` or `thin-target`
    photon_energies : `numpy.array`
        Array containing lower integration limits
    maxfcn : `int`
        Maximum number of points used in Gaussian quadrature integration
    rerr : `float`
        Desired relative error for integral evaluation
    eelow : `float`
        Low energy electron cutoff
    eebrk : `float`
        Break energy
    eehigh : `float`
        High energy electron cutoff
    p : `float`
        Slope below the break energy
    q : `float`
        Slope above the break energy
    z : `float`
        Mean atomic number of plasma
    efd : `bool`
        True - electron flux density distribution, False - electron density distribution. This
        input is not used in the main routine, but is passed to Brm_Fthin()

    Returns
    -------
    `tuple`
        (DmlinO, irer) Array of integral evaluation and array of error flags

    References
    ----------
    Initial version modified from SSW
    `Brm2_DmlinO <https://hesperia.gsfc.nasa.gov/ssw/packages/xray/idl/brm2/brm2_dmlino.pro>`_ and
    `Brm2_Dmlin <https://hesperia.gsfc.nasa.gov/ssw/packages/xray/idl/brm2/brm2_dmlin.pro>`_.

    """
    mc2 = const.get_constant('mc2')
    clight = const.get_constant('clight')

    # Create arrays for integral sums and error flags.
    intsum = np.zeros_like(photon_energies, dtype=np.float64)
    ier = np.zeros_like(photon_energies, dtype=np.float64)
    total_integral,total_ier=0,0
    
    eparams=[eelow,eebrk,eehigh]

    if eparams != sorted(eparams): #is monotonic increasing
        logging.debug(f'Condition eelow <= eebrk <= eehigh not satisfied '
        f'({eelow}<={eebrk}<={eehigh}).')
        raise ValueError(f'Condition eelow <= eebrk <= eehigh not satisfied '
                         f'({eelow}<={eebrk}<={eehigh}).')

    electron_dist = BrokenPowerLawElectronDistribution(p=p, q=q, eelow=eelow, eebrk=eebrk,eehigh=eehigh)

    for n, (llim, ulim) in enumerate(zip([0,eelow,eebrk],eparams)): #un-loop this eventually, or throw multiprocessing at it since they're independent
        #if n == 2:
        #part=np.where(np.logical_and(photon_energies > llim, photon_energies <= ulim))[0] #shouldn't it just always be <=
        if n==0 and model == 'thin-target': #skip first iteration of loop
            continue

        part=np.where(photon_energies < ulim)[0] #should it be <= here?

        if part.size > 0:
            aa = np.array(photon_energies)
            if n > 0:
                aa[photon_energies < eparams[n-1]] = eparams[n-1]

            a_lg = np.log10(aa[part])
            b_lg = np.log10(np.full_like(a_lg, ulim))

            intsum, ier = integrate_part(model=model, maxfcn=maxfcn, rerr=rerr,
                photon_energies=photon_energies,
                electron_dist=electron_dist, z=z,
                a_lg=a_lg, b_lg=b_lg, ll=part, efd=efd)

            total_integral=np.add(total_integral,intsum)
            total_ier=np.add(total_ier,ier)
            # ier = 1 indicates no convergence.

            if sum(ier):
                logging.debug(f'Part {n} integral did not converge for some photon energies.')
                raise ValueError(f'Part {n} integral did not converge for some photon energies.')

    if model == 'thick-target':
        total_integral *= (mc2 / clight)

    return total_integral, total_ier


def bremsstrahlung_thin_target(photon_energies, p, eebrk, q, eelow, eehigh, efd=True):
    """
    Computes the thin-target bremsstrahlung x-ray/gamma-ray spectrum from an isotropic electron
    distribution function provided in `broken_powerlaw`. The units of the computed flux is photons
    per second per keV per square centimeter.

    The electron flux distribution function is a double power law in electron energy with a
    low-energy cutoff and a high-energy cutoff.

    Parameters
    ----------
    photon_energies : `numpy.array`
        Array of photon energies to evaluate flux at
    p : `float`
        Slope below the break energy
    eebrk : `float`
        Break energy
    q : `float`
        Slope above the break energy
    eelow : `float`
        Low energy electron cut off
    eehigh : `float`
        High energy electron cut off
    efd : `bool`
        True (default) - input electron distribution is electron flux density distribution
        (unit electrons cm^-2 s^-1 keV^-1),
        False - input electron distribution is electron density distribution.
        (unit electrons cm^-3 keV^-1),
        This input is not used in the main routine, but is passed to brm2_dmlin and Brm2_Fthin

    Returns
    -------
    flux: `numpy.array`
        Multiplying the output of Brm2_ThinTarget by a0 gives an array of
        photon fluxes in photons s^-1 keV^-1 cm^-2, corresponding to the photon energies in the
        input array eph. The detector is assumed to be 1 AU rom the source. The coefficient a0 is
        calculated as a0 = nth * V * nnth, where nth: plasma density; cm^-3) V:
        volume of source; cm^3) nnth: Integrated nonthermal electron flux density (cm^-2 s^-1), if
        efd = True, or Integrated electron number density (cm^-3), if efd = False

    Notes
    -----
    If you want to plot the derivative of the flux, or the spectral index of the photon spectrum as
    a function of photon energy, you should set RERR to 1.d-6, because it is more sensitive to RERR
    than the flux.

    Adapted from SSW `Brm2_ThinTarget
    <https://hesperia.gsfc.nasa.gov/ssw/packages/xray/idl/brm2/brm2_thintarget.pro>`_
    """
    mc2 = const.get_constant('mc2')
    clight = const.get_constant('clight')
    au = const.get_constant('au')

    # Max number of points
    maxfcn = 2048

    # Average atomic number
    z = 1.2

    # Relative error
    rerr = 1e-4

    # Numerical coefficient for photo flux
    fcoeff = (clight / (4 * np.pi * au ** 2)) / mc2 ** 2.

    # Create arrays for the photon flux and error flags.
    flux = np.zeros_like(photon_energies, dtype=np.float64)
    iergq = np.zeros_like(photon_energies, dtype=np.float64)

    if eelow >= eehigh:
        raise ValueError('eehigh must be larger than eelow!')

    l, = np.where((photon_energies < eehigh) & (photon_energies > 0))
    if l.size > 0:
        flux[l], iergq[l] = split_and_integrate(model='thin-target',
                                                photon_energies=photon_energies[l], maxfcn=maxfcn,
                                                rerr=rerr, eelow=eelow, eebrk=eebrk, eehigh=eehigh,
                                                p=p, q=q, z=z, efd=efd)

        flux *= fcoeff

        return flux
    else:
        raise Warning('The photon energies are higher than the highest electron energy or not '
                      'greater than zero')


def bremsstrahlung_thick_target(photon_energies, p, eebrk, q, eelow, eehigh):
    """
    Computes the thick-target bremsstrahlung x-ray/gamma-ray spectrum from an isotropic electron
    distribution function provided in `broken_powerlaw_f`. The units of the computed flux is photons
    per second per keV per square centimeter.

    The electron flux distribution function is a double power law in electron energy with a
    low-energy cutoff and a high-energy cutoff.

    Parameters
    ----------
    photon_energies : `numpy.array`
        Array of photon energies to evaluate flux at
    p : `float`
        Slope below the break energy
    eebrk : `float`
        Break energy
    q : `float`
        Slope above the break energy
    eelow : `float`
        Low energy electron cut off
    eehigh : `float`
        High energy electron cut off

    Returns
    -------
    `numpy.array`
        flux The computed bremsstrahlung photon flux at the given photon energies.
        Array of photon fluxes (in photons s^-1 keV^-1 cm^-2), when multiplied by a0 * 1.0d+35,
        corresponding to the photon energies in the input array eph.
        The detector is assumed to be 1 AU from the source.
        a0 is the total integrated electron flux, in units of 10^35 electrons s^-1.

    Notes
    -----
    If you want to plot the derivative of the flux, or the spectral index of the photon spectrum as
    a function of photon energy, you should set RERR to 1.d-6, because it is more sensitive to RERR
    than the flux.

    Adapted from SSW `Brm2_ThickTarget
    <https://hesperia.gsfc.nasa.gov/ssw/packages/xray/idl/brm2/brm2_thicktarget.pro>`_
    """
    # Constants
    mc2 = const.get_constant('mc2')
    clight = const.get_constant('clight')
    au = const.get_constant('au')
    r0 = const.get_constant('r0')

    # Max number of points
    maxfcn = 2048

    # Average atomic number
    z = 1.2

    # Relative error
    rerr = 1e-4

    # Numerical coefficient for photo flux
    fcoeff = ((clight ** 2 / mc2 ** 4) / (4 * np.pi * au ** 2))

    decoeff = 4.0 * np.pi * (r0 ** 2) * clight

    # Create arrays for the photon flux and error flags.
    flux = np.zeros_like(photon_energies, dtype=np.float64)
    iergq = np.zeros_like(photon_energies, dtype=np.float64)

    if eelow >= eehigh:
        return flux

    i, = np.where((photon_energies < eehigh) & (photon_energies > 0))

    if i.size > 0:
        flux[i], iergq[i] = split_and_integrate(model='thick-target',
                                                photon_energies=photon_energies[i],
                                                maxfcn=maxfcn, rerr=rerr, eelow=eelow,
                                                eebrk=eebrk, eehigh=eehigh, p=p, q=q, z=z,
                                                efd=False)

        flux = (fcoeff / decoeff) * flux

        return flux
    else:
        raise Warning('The photon energies are higher than the highest electron energy or not '
                      'greater than zero')

############# original ##############
def get_integrand(*, model, electron_energy, photon_energy, eelow, eebrk, eehigh, p, q, z=1.2,
                  efd=True):
=======
def _get_integrand(x_log, *, model, electron_dist, photon_energy, z, efd=True):
>>>>>>> 4bc8937c
    """
    Return the value of the integrand for the thick- or thin-target bremsstrahlung models.

    Parameters
    ----------
    x_log : `numpy.array`
        Log of the electron energies
    model : `str`
        Either `thick-target` or `thin-target`
    electron_dist : `BrokenPowerLawElectronDistribution`
        Electron distribution as function of energy
    photon_energy : `numpy.array`
        Photon energies
    z : `float`
        Mean atomic number of plasma
    efd: `bool` (optional)
        True (default) the electron flux distribution (electrons cm^-2 s^-1 keV^-1) is calculated
        with `~sunxspex.emission.BrokenPowerLawElectronDistribution.flux`. False, the electron
        density distribution (electrons cm^-3 keV^-1) is calculated with
        `~sunxspex.emission.BrokenPowerLawElectronDistribution.density`.

    Returns
    -------
    `numpy.array`
        The values of the integrand at the given electron_energies

    References
    ----------
    See SSW
    `brm2_fthin.pro <https://hesperia.gsfc.nasa.gov/ssw/packages/xray/idl/brm2/brm2_fthin.pro>`_ and
    `brm2_fouter.pro <https://hesperia.gsfc.nasa.gov/ssw/packages/xray/idl/brm2/brm2_fouter.pro>`_.

    """
    mc2 = const.get_constant('mc2')
    clight = const.get_constant('clight')

    # L=log10 (E), E=l0L and dE=10L ln(10) dL hence the electron_energy * np.log(10) below
    electron_energy = 10**x_log
    brem_cross = bremsstrahlung_cross_section(electron_energy, photon_energy, z)
    collision_loss = collisional_loss(electron_energy)
    pc = np.sqrt(electron_energy * (electron_energy + 2.0 * mc2))

    density = electron_dist.density(electron_energy)
    if model == 'thick-target':
        return (electron_energy * np.log(10) * density * brem_cross * pc
                / collision_loss / ((electron_energy / mc2) + 1.0))
    elif model == 'thin-target':
        if efd:
            return (electron_energy * np.log(10) * electron_dist.flux(electron_energy)
                    * brem_cross*(mc2/clight))
        else:
<<<<<<< HEAD
            # if electron density distribution is assumed
            # n_e * sigma * mc2 * (v / c)
            # TODO this is the same as IDL version but doesn't make sense as units are different?
            return electron_dist.flux(electron_energy) * brem_cross * pc / gamma
    else:
        raise ValueError(f"Given model: {model} is not one of supported values"
                         f"'thick-target', 'thin-target'")


def gauss_legendre0(x1, x2, npoints):
    """
    Calculate the positions and weights for a Gauss-Legendre integration scheme.

    Parameters
    ----------
    x1 : `numpy.array`

    x2 : `numpy.array`
=======
            return (electron_energy * np.log(10) * electron_dist.flux(electron_energy)
                    * brem_cross * pc/((electron_energy / mc2) + 1.0))
>>>>>>> 4bc8937c


<<<<<<< HEAD
    Adapted from SSW
    `Brm_GauLeg54.pro <https://hesperia.gsfc.nasa.gov/ssw/packages/xray/idl/brm/brm_gauleg54.pro>`_
    """
    eps = 3e-14
    m = (npoints + 1) // 2

    x = np.zeros((x1.shape[0], npoints))
    w = np.zeros((x1.shape[0], npoints))

    # Normalise from -1 to +1 as Legendre polynomial only valid in this range
    xm = 0.5 * (x2 + x1)
    xl = 0.5 * (x2 - x1)

    for i in range(1, m + 1):

        z = np.cos(np.pi * (i - 0.25) / (npoints + 0.5))
        # Init to np.inf so loop runs at least once
        z1 = np.inf

        # Some kind of integration/update loop
        while np.abs(z - z1) > eps:
            # Evaluate Legendre polynomial of degree npoints at z points P_m^l(z) m=0, l=npoints
            p1 = lpmv(0, npoints, z)
            p2 = lpmv(0, npoints - 1, z)

            pp = npoints * (z * p1 - p2) / (z ** 2 - 1.0)

            z1 = np.copy(z)
            z = z1 - p1 / pp

        # Update ith components
        x[:, i - 1] = xm - xl * z
        x[:, npoints - i] = xm + xl * z
        w[:, i - 1] = 2.0 * xl / ((1.0 - z ** 2) * pp ** 2)
        w[:, npoints - i] = w[:, i - 1]

    return x, w


def integrate_part0(*, model, photon_energies, maxfcn, rerr, eelow, eebrk, eehigh,
                   p, q, z, a_lg, b_lg, ll, efd):
=======
def _integrate_part(*, model, photon_energies, maxfcn, rerr, eelow, eebrk, eehigh,
                    p, q, z, a_lg, b_lg, ll, efd, integrator=None):
>>>>>>> 4bc8937c
    """
    Perform numerical Gaussian-Legendre Quadrature integration for thick- and thin-target models.

    This integration is intended to be performed over continuous portions of the electron
    distribution.

    Parameters
    ----------
    model : `str`
        Either `thick-target` or `thin-target`
    maxfcn : `int`
        Maximum number of points used in Gaussian quadrature integration
    rerr : `float`
        Desired relative error for integral evaluation. For example, rerr = 0.01 indicates that
        the estimate of the integral is to be correct to one digit, whereas rerr = 0.001
        alls for two digits to be correct.
    photon_energies : `numpp.array`
        Photon energies
    eelow : `float`
        Low energy electron cut off
    eebrk : `float`
        Break energy
    eehigh : `float`
        High energy cutoff
    p : `float`
        Slope below the break energy
    q : `float`
        Slope above the break energy
    z : `float`
        Mean atomic number of plasma
    a_lg : `numpy.array`
        Logarithm of lower integration limits
    b_lg : `numpy.array`
        Logarithm of upper integration limit
    ll : `numpy.array`
        Indices for which to carry out integration
    efd: `boolean`
         `True` (default) electron flux density distribution, `False` electron density distribution.
        This input is not used in the main routine, but is passed to thin_target_integrand

    Returns
    -------
    `tuple`
        Array of integrated photon fluxes evaluation and array of integration status (0 converged,
        1 not converged)

    References
    ----------
    See SSW `Brm2_DmlinO_int.pro
    <https://hesperia.gsfc.nasa.gov/ssw/packages/xray/idl/brm2/brm2_dmlino_int.pro>`_
    and
    `brm2_dmlin.pro <https://hesperia.gsfc.nasa.gov/ssw/packages/xray/idl/brm2/brm2_dmlin.pro>`_.
    """
    nlim = 12

    intsum = np.zeros_like(photon_energies, dtype=np.float64)
    ier = np.zeros_like(photon_energies)

    if integrator is None:
        integrator = gauss_legendre
    elif not callable(integrator):
        raise TypeError('integrator must be a callable')

    # Copy indices over which to carry out the integration
    i = ll[:]

    electron_dist = BrokenPowerLawElectronDistribution(p=p, q=q, eelow=eelow, eebrk=eebrk,
                                                       eehigh=eehigh)

    for ires in range(2, nlim + 1):
        npoint = 2 ** ires
        if npoint > maxfcn:
            ier[i] = 1
            return intsum, ier

<<<<<<< HEAD
        eph1 = photon_energies[i]

        # generate positions and weights
        xi, wi, = gauss_legendre0(a_lg[i], b_lg[i], npoint)
=======
>>>>>>> 4bc8937c
        lastsum = np.copy(intsum)

        intsum[i] = integrator(_get_integrand, a_lg[i], b_lg[i], n=npoint, func_kwargs={
            'model': model, 'electron_dist': electron_dist, 'photon_energy': photon_energies[i],
            'z': z, 'efd': efd})

        # Convergence criterion
        l1 = np.abs(intsum - lastsum)
        l2 = rerr * np.abs(intsum)
        i = np.where(l1 > l2)[0]

        # If all point have reached criterion return value and flags
        if i.size == 0:
            return intsum, ier


<<<<<<< HEAD
def split_and_integrate0(*, model, photon_energies, maxfcn, rerr, eelow, eebrk, eehigh, p, q, z,
                        efd):
=======
def _split_and_integrate(*, model, photon_energies, maxfcn, rerr, eelow, eebrk, eehigh, p, q, z,
                         efd, integrator=None):
>>>>>>> 4bc8937c
    """
    Split and integrate the continuous parts of the electron spectrum.

    This is used for thin-target calculation from a double power-law electron density distribution
    To integrate a function via the method of Gaussian quadrature. Repeatedly doubles the number of
    points evaluated until convergence, specified by the input rerr, is obtained, or the maximum
    number of points, specified by the input maxfcn, is reached. If integral convergence is not
    achieved, this function raises a ValueError when either the maximum number of function
    evaluations is performed or the number of Gaussian points to be evaluated exceeds maxfcn.
    Maxfcn should be less than or equal to 2^nlim, or 4096 with nlim = 12. This function splits the
    numerical integration into up to three parts and returns the sum of the parts. This avoids
    numerical problems with discontinuities in the electron distribution function at eelow and
    eebrk.

    Parameters
    ----------
    model : `str`
        Electron model either `thick-target` or `thin-target`
    photon_energies : `numpy.array`
        Array containing lower integration limits
    maxfcn : `int`
        Maximum number of points used in Gaussian quadrature integration
    rerr : `float`
        Desired relative error for integral evaluation
    eelow : `float`
        Low energy electron cutoff
    eebrk : `float`
        Break energy
    eehigh : `float`
        High energy electron cutoff
    p : `float`
        Slope below the break energy
    q : `float`
        Slope above the break energy
    z : `float`
        Mean atomic number of plasma
    efd : `bool`
        True - electron flux density distribution, False - electron density distribution. This
        input is not used in the main routine, but is passed to Brm_Fthin()

    Returns
    -------
    `tuple`
        (DmlinO, irer) Array of integral evaluation and array of error flags

    References
    ----------
    Initial version modified from SSW
    `Brm2_DmlinO <https://hesperia.gsfc.nasa.gov/ssw/packages/xray/idl/brm2/brm2_dmlino.pro>`_ and
    `Brm2_Dmlin <https://hesperia.gsfc.nasa.gov/ssw/packages/xray/idl/brm2/brm2_dmlin.pro>`_.

    """
    mc2 = const.get_constant('mc2')
    clight = const.get_constant('clight')

    if not eelow <= eebrk <= eehigh:
        logging.debug((f'Condition eelow <= eebrek <= eehigh not satisfied '
        f'({eelow}<={eebrk}<={eehigh}).'))
        raise ValueError(f'Condition eelow <= eebrek <= eehigh not satisfied '
                         f'({eelow}<={eebrk}<={eehigh}).')
        #want to return something clearly false instead...

    # Create arrays for integral sums and error flags.
    intsum1 = np.zeros_like(photon_energies, dtype=np.float64)
    ier1 = np.zeros_like(photon_energies, dtype=np.float64)
    intsum2 = np.zeros_like(photon_energies, dtype=np.float64)
    ier2 = np.zeros_like(photon_energies, dtype=np.float64)
    intsum3 = np.zeros_like(photon_energies, dtype=np.float64)
    ier3 = np.zeros_like(photon_energies, dtype=np.float64)

    P1 = np.where(photon_energies < eelow)[0]
    P2 = np.where(photon_energies < eebrk)[0]
    P3 = np.where(photon_energies <= eehigh)[0]

    # Part 1, below en_val[0] (usually eelow)
    if model == 'thick-target':
        if P1.size > 0:
<<<<<<< HEAD
            #print('Part1')
            a_lg = np.log10(photon_energies[P1])
            b_lg = np.log10(np.full_like(a_lg, eelow))
            i = np.copy(P1)
            intsum1, ier1 = integrate_part0(model=model, maxfcn=maxfcn, rerr=rerr,
                                           photon_energies=photon_energies,
                                           eelow=eelow, eebrk=eebrk, eehigh=eehigh, p=p, q=q, z=z,
                                           a_lg=a_lg, b_lg=b_lg, ll=i, efd=efd)
=======
            logging.debug('Part1')
            a_lg = np.log10(photon_energies[P1])
            b_lg = np.log10(np.full_like(a_lg, eelow))
            i = np.copy(P1)
            intsum1, ier1 = _integrate_part(model=model, maxfcn=maxfcn, rerr=rerr,
                                            photon_energies=photon_energies,
                                            eelow=eelow, eebrk=eebrk, eehigh=eehigh, p=p, q=q, z=z,
                                            a_lg=a_lg, b_lg=b_lg, ll=i, efd=efd, integrator=integrator)
>>>>>>> 4bc8937c

            # ier = 1 indicates no convergence.
            if sum(ier1):
                logging.debug('Part 1 integral did not converge for some photon energies.')
                raise ValueError('Part 1 integral did not converge for some photon energies.')

    # Part 2, between enval[0] and en_val[1](usually eelow and eebrk)

    aa = np.copy(photon_energies)
    if (P2.size > 0) and (eebrk > eelow):
        # TODO check if necessary as integration should only be carried out over point P2 which
        # by definition are not in P1
        if P1.size > 0:
            aa[P1] = eelow

<<<<<<< HEAD
        #print('Part2')
        a_lg = np.log10(aa[P2])
        b_lg = np.log10(np.full_like(a_lg, eebrk))
        i = np.copy(P2)
        intsum2, ier2 = integrate_part0(model=model, maxfcn=maxfcn, rerr=rerr,
                                       photon_energies=photon_energies,
                                       eelow=eelow, eebrk=eebrk, eehigh=eehigh, p=p, q=q, z=z,
                                       a_lg=a_lg, b_lg=b_lg, ll=i, efd=efd)
=======
        logging.debug('Part2')
        a_lg = np.log10(aa[P2])
        b_lg = np.log10(np.full_like(a_lg, eebrk))
        i = np.copy(P2)
        intsum2, ier2 = _integrate_part(model=model, maxfcn=maxfcn, rerr=rerr,
                                        photon_energies=photon_energies,
                                        eelow=eelow, eebrk=eebrk, eehigh=eehigh, p=p, q=q, z=z,
                                        a_lg=a_lg, b_lg=b_lg, ll=i, efd=efd, integrator=integrator)
>>>>>>> 4bc8937c

        if sum(ier2) > 0:
            logging.debug('Part 2 integral did not converge for some photon energies.')
            raise ValueError('Part 2 integral did not converge for some photon energies.')

    # Part 3: between eebrk and eehigh(usually eebrk and eehigh)
    aa = np.copy(photon_energies)
    if (P3.sum() > 0) and (eehigh > eebrk):
        if P2.size > 0:
            aa[P2] = eebrk

<<<<<<< HEAD
        #print('Part3')
        a_lg = np.log10(aa[P3])
        b_lg = np.log10(np.full_like(a_lg, eehigh))
        i = np.copy(P3)
        intsum3, ier3 = integrate_part0(model=model, maxfcn=maxfcn, rerr=rerr,
                                       photon_energies=photon_energies,
                                       eelow=eelow, eebrk=eebrk, eehigh=eehigh, p=p, q=q, z=z,
                                       a_lg=a_lg, b_lg=b_lg, ll=i, efd=efd)
=======
        logging.debug('Part3')
        a_lg = np.log10(aa[P3])
        b_lg = np.log10(np.full_like(a_lg, eehigh))
        i = np.copy(P3)
        intsum3, ier3 = _integrate_part(model=model, maxfcn=maxfcn, rerr=rerr,
                                        photon_energies=photon_energies,
                                        eelow=eelow, eebrk=eebrk, eehigh=eehigh, p=p, q=q, z=z,
                                        a_lg=a_lg, b_lg=b_lg, ll=i, efd=efd, integrator=integrator)
>>>>>>> 4bc8937c
        if sum(ier3) > 0:
            logging.debug('Part 3 integral did not converge for some photon energies.')
            raise ValueError('Part 3 integral did not converge for some photon energies.')

    # TODO check units here
    # Combine 3 parts and convert units and return
    if model == 'thick-target':
        DmlinO = (intsum1 + intsum2 + intsum3) * (mc2 / clight)
        ier = ier1 + ier2 + ier3
        return DmlinO, ier
    elif model == 'thin-target':
        Dmlin = (intsum2 + intsum3)
        ier = ier2 + ier3
<<<<<<< HEAD
        return Dmlin, ier
=======
        return Dmlin, ier


def bremsstrahlung_thin_target(photon_energies, p, eebrk, q, eelow, eehigh, efd=True, integrator=None):
    """
    Computes the thin-target bremsstrahlung x-ray/gamma-ray spectrum from an isotropic electron
    distribution function provided in `broken_powerlaw`. The units of the computed flux is photons
    per second per keV per square centimeter.

    The electron flux distribution function is a double power law in electron energy with a
    low-energy cutoff and a high-energy cutoff.

    Parameters
    ----------
    photon_energies : `numpy.array`
        Array of photon energies to evaluate flux at
    p : `float`
        Slope below the break energy
    eebrk : `float`
        Break energy
    q : `float`
        Slope above the break energy
    eelow : `float`
        Low energy electron cut off
    eehigh : `float`
        High energy electron cut off
    efd : `bool`
        True (default) - input electron distribution is electron flux density distribution
        (unit electrons cm^-2 s^-1 keV^-1),
        False - input electron distribution is electron density distribution.
        (unit electrons cm^-3 keV^-1),
        This input is not used in the main routine, but is passed to brm2_dmlin and Brm2_Fthin
    integrator : callable
        A Python function or method to integrate must support vector limits and match signture
        `fun(x, a, b, n, *args, **kwargs)`

    Returns
    -------
    flux: `numpy.array`
        Multiplying the output of Brm2_ThinTarget by a0 gives an array of
        photon fluxes in photons s^-1 keV^-1 cm^-2, corresponding to the photon energies in the
        input array eph. The detector is assumed to be 1 AU rom the source. The coefficient a0 is
        calculated as a0 = nth * V * nnth, where nth: plasma density; cm^-3) V:
        volume of source; cm^3) nnth: Integrated nonthermal electron flux density (cm^-2 s^-1), if
        efd = True, or Integrated electron number density (cm^-3), if efd = False

    Notes
    -----
    If you want to plot the derivative of the flux, or the spectral index of the photon spectrum as
    a function of photon energy, you should set RERR to 1.d-6, because it is more sensitive to RERR
    than the flux.

    Adapted from SSW `Brm2_ThinTarget
    <https://hesperia.gsfc.nasa.gov/ssw/packages/xray/idl/brm2/brm2_thintarget.pro>`_
    """
    mc2 = const.get_constant('mc2')
    clight = const.get_constant('clight')
    au = const.get_constant('au')

    # Max number of points
    maxfcn = 2048

    # Average atomic number
    z = 1.2

    # Relative error
    rerr = 1e-4

    # Numerical coefficient for photo flux
    fcoeff = (clight / (4 * np.pi * au ** 2)) / mc2 ** 2.

    # Create arrays for the photon flux and error flags.
    flux = np.zeros_like(photon_energies, dtype=np.float64)
    iergq = np.zeros_like(photon_energies, dtype=np.float64)

    if eelow >= eehigh:
        raise ValueError('eehigh must be larger than eelow!')

    l, = np.where((photon_energies < eehigh) & (photon_energies > 0))
    if l.size > 0:
        flux[l], iergq[l] = _split_and_integrate(model='thin-target',
                                                 photon_energies=photon_energies[l], maxfcn=maxfcn,
                                                 rerr=rerr, eelow=eelow, eebrk=eebrk, eehigh=eehigh,
                                                 p=p, q=q, z=z, efd=efd, integrator=integrator)

        flux *= fcoeff

        return flux
    else:
        raise Warning('The photon energies are higher than the highest electron energy or not '
                      'greater than zero')


def bremsstrahlung_thick_target(photon_energies, p, eebrk, q, eelow, eehigh, integrator=None):
    """
    Computes the thick-target bremsstrahlung x-ray/gamma-ray spectrum from an isotropic electron
    distribution function provided in `broken_powerlaw_f`. The units of the computed flux is photons
    per second per keV per square centimeter.

    The electron flux distribution function is a double power law in electron energy with a
    low-energy cutoff and a high-energy cutoff.

    Parameters
    ----------
    photon_energies : `numpy.array`
        Array of photon energies to evaluate flux at
    p : `float`
        Slope below the break energy
    eebrk : `float`
        Break energy
    q : `float`
        Slope above the break energy
    eelow : `float`
        Low energy electron cut off
    eehigh : `float`
        High energy electron cut off
    integrator : callable
        A Python function or method to integrate must support vector limits and match signture
        `fun(x, a, b, n, *args, **kwargs)`

    Returns
    -------
    `numpy.array`
        flux The computed bremsstrahlung photon flux at the given photon energies.
        Array of photon fluxes (in photons s^-1 keV^-1 cm^-2), when multiplied by a0 * 1.0d+35,
        corresponding to the photon energies in the input array eph.
        The detector is assumed to be 1 AU from the source.
        a0 is the total integrated electron flux, in units of 10^35 electrons s^-1.

    Notes
    -----
    If you want to plot the derivative of the flux, or the spectral index of the photon spectrum as
    a function of photon energy, you should set RERR to 1.d-6, because it is more sensitive to RERR
    than the flux.

    Adapted from SSW `Brm2_ThickTarget
    <https://hesperia.gsfc.nasa.gov/ssw/packages/xray/idl/brm2/brm2_thicktarget.pro>`_
    """
    # Constants
    mc2 = const.get_constant('mc2')
    clight = const.get_constant('clight')
    au = const.get_constant('au')
    r0 = const.get_constant('r0')

    # Max number of points
    maxfcn = 2048

    # Average atomic number
    z = 1.2

    # Relative error
    rerr = 1e-4

    # Numerical coefficient for photo flux
    fcoeff = ((clight ** 2 / mc2 ** 4) / (4 * np.pi * au ** 2))

    decoeff = 4.0 * np.pi * (r0 ** 2) * clight

    # Create arrays for the photon flux and error flags.
    flux = np.zeros_like(photon_energies, dtype=np.float64)
    iergq = np.zeros_like(photon_energies, dtype=np.float64)

    if eelow >= eehigh:
        return flux

    i, = np.where((photon_energies < eehigh) & (photon_energies > 0))

    if i.size > 0:
        flux[i], iergq[i] = _split_and_integrate(model='thick-target',
                                                 photon_energies=photon_energies[i],
                                                 maxfcn=maxfcn, rerr=rerr, eelow=eelow,
                                                 eebrk=eebrk, eehigh=eehigh, p=p, q=q, z=z,
                                                 efd=False, integrator=integrator)

        flux = (fcoeff / decoeff) * flux

        return flux
    else:
        raise Warning('The photon energies are higher than the highest electron energy or not '
                      'greater than zero')
>>>>>>> 4bc8937c
<|MERGE_RESOLUTION|>--- conflicted
+++ resolved
@@ -13,20 +13,10 @@
 import logging
 
 import numpy as np
-<<<<<<< HEAD
-from scipy.special import lpmv
-from quadpy.c1 import gauss_legendre
-import multiprocessing as mp
-
-from sunxspex import constants as const
-import logging
-# Central constant management
-=======
 
 from sunxspex import constants as const
 from sunxspex.integrate import gauss_legendre
 
->>>>>>> 4bc8937c
 const = const.Constants()
 
 logging = logging.getLogger(__name__)
@@ -182,30 +172,6 @@
 
 def collisional_loss(electron_energy):
     """
-    Compute the energy dependent terms of the collisional energy loss rate for energetic electrons.
-
-    Parameters
-    ----------
-    electron_energy : `numpy.array`
-        Array of electron energies at which to evaluate loss
-
-    Returns
-    -------
-    `numpy.array`
-        Energy loss rate
-
-    Notes
-    -----
-    Initial version modified from SSW
-    `Brm_ELoss <https://hesperia.gsfc.nasa.gov/ssw/packages/xray/idl/brm/brm_eloss.pro>`_
-    """
-    electron_rest_mass = const.get_constant('mc2')  # * u.keV #c.m_e * c.c**2
-    gamma = (electron_energy / electron_rest_mass) + 1.0
-    return np.log(6.9447e+9 * electron_energy) / np.sqrt(1.0 - (1.0 / gamma ** 2))
-
-
-def collisional_loss0(electron_energy):
-    """
     Compute the energy dependant terms of the collisional energy loss rate for energetic electrons.
 
     Parameters
@@ -325,390 +291,7 @@
     return cross_section
 
 
-<<<<<<< HEAD
-def integrate_part(*, model, photon_energies, electron_dist, maxfcn, rerr, z,a_lg, b_lg, ll, efd,multi=False):
-    """
-    to speed up: transform integral so limits are -1,1 (difficult w computation of bremsstrahlung cross-section)? then gauss-legendre xi,wi are the same for npoints=4 to npoints=12 and most of the integrand can be turned into a LUT
-    
-    Perform numerical Gaussian-Legendre Quadrature integration for thick- and thin-target models.
-
-    This integration is intended to be performed over continuous portions of the electron
-    distribution.
-
-    Parameters
-    ----------
-    model : `str`
-        Either `thick-target` or `thin-target`
-    maxfcn : `int`
-        Maximum number of points used in Gaussian quadrature integration
-    rerr : `float`
-        Desired relative error for integral evaluation. For example, rerr = 0.01 indicates that
-        the estimate of the integral is to be correct to one digit, whereas rerr = 0.001
-        alls for two digits to be correct.
-    photon_energies : `numpy.array`
-        Photon energies
-    electron_dist : `BrokenPowerLawElectronDistribution`
-        Broken power-law electron distribution
-    z : `float`
-        Mean atomic number of plasma
-    a_lg : `numpy.array`
-        Logarithm of lower integration limits
-    b_lg : `numpy.array`
-        Logarithm of upper integration limit
-    ll : `numpy.array`
-        Indices for which to carry out integration
-    efd: `boolean`
-         `True` (default) electron flux density distribution, `False` electron density distribution.
-        This input is not used in the main routine, but is passed to thin_target_integrand
-
-    Returns
-    -------
-    `tuple`
-        Array of integrated photon fluxes evaluation and array of integration status (0 converged,
-        1 not converged)
-
-    References
-    ----------
-    See SSW `Brm2_DmlinO_int.pro
-    <https://hesperia.gsfc.nasa.gov/ssw/packages/xray/idl/brm2/brm2_dmlino_int.pro>`_
-    and
-    `brm2_dmlin.pro <https://hesperia.gsfc.nasa.gov/ssw/packages/xray/idl/brm2/brm2_dmlin.pro>`_.
-    """
-    intsum = np.zeros_like(photon_energies, dtype=np.float64)
-    ier = np.zeros_like(photon_energies)
-    lastsum = np.array(intsum) #faster than copy
-
-    mc2 = const.get_constant('mc2')
-    clight = const.get_constant('clight')
-
-    nlim=12
-    lims=np.stack([a_lg,b_lg])
-    intidx=list(ll)
-
-    def model_func(y): #basically emission.get_integrand()
-        electron_energy=10**y
-        brem_cross = bremsstrahlung_cross_section(electron_energy, photon_energy, z)
-        collision_loss = collisional_loss(electron_energy)
-        pc = np.sqrt(electron_energy * (electron_energy + 2.0 * mc2))
-        density=electron_dist.density(electron_energy)
-        if model == 'thick-target':
-            return 10**y*np.log(10)* density * brem_cross * pc / collision_loss / ((electron_energy / mc2) + 1.0)
-        elif model == 'thin-target':
-            if efd:
-                return 10**y*np.log(10)*electron_dist.flux(electron_energy)*brem_cross*(mc2/clight)
-            else:
-                return 10**y*np.log(10)*electron_dist.flux(electron_energy)*brem_cross*pc/((electron_energy / mc2) + 1.0)
-
-    ## test - faster to use multiprocessing over the entire npoints range rather than do the for loop?
-    if multi:
-        pool=mp.Pool(4) #or nCPUs
-        
-        all_npoints=np.array(2**np.arange(2,nlim+1))
-        all_npoints[all_npoints<=maxfcn] #won't put anything in ier this way (yet)
-        
-        all_integrands=pool.map(model_func)
-    
-    else:
-        for ires in range(2, nlim + 1):
-            npoint = 2 ** ires
-            if npoint > maxfcn:
-                ier[intidx] = 1 #might be a built-in way in quadpy to check for convergence
-                break
-            lastsum = np.array(intsum)
-            photon_energy=photon_energies[intidx]
-            scheme=gauss_legendre(npoint)
-            intsum[intidx]=scheme.integrate(model_func, lims[:,intidx])
-            err = np.abs(intsum - lastsum)
-            intidx=list(np.where(err > rerr*np.abs(intsum))[0]) #indices where no convergence
-            if len(intidx)==0:
-                break
-    return intsum, ier
-
-def split_and_integrate(*, model, photon_energies, maxfcn, rerr, eelow, eebrk, eehigh, p, q, z,
-                    efd): #10x faster than original
-    """
-    Split and integrate the continuous parts of the electron spectrum.
-
-    This is used for thin-target calculation from a double power-law electron density distribution
-    To integrate a function via the method of Gaussian quadrature. Repeatedly doubles the number of
-    points evaluated until convergence, specified by the input rerr, is obtained, or the maximum
-    number of points, specified by the input maxfcn, is reached. If integral convergence is not
-    achieved, this function raises a ValueError when either the maximum number of function
-    evaluations is performed or the number of Gaussian points to be evaluated exceeds maxfcn.
-    Maxfcn should be less than or equal to 2^nlim, or 4096 with nlim = 12. This function splits the
-    numerical integration into up to three parts and returns the sum of the parts. This avoids
-    numerical problems with discontinuities in the electron distribution function at eelow and
-    eebrk.
-
-    Parameters
-    ----------
-    model : `str`
-        Electron model either `thick-target` or `thin-target`
-    photon_energies : `numpy.array`
-        Array containing lower integration limits
-    maxfcn : `int`
-        Maximum number of points used in Gaussian quadrature integration
-    rerr : `float`
-        Desired relative error for integral evaluation
-    eelow : `float`
-        Low energy electron cutoff
-    eebrk : `float`
-        Break energy
-    eehigh : `float`
-        High energy electron cutoff
-    p : `float`
-        Slope below the break energy
-    q : `float`
-        Slope above the break energy
-    z : `float`
-        Mean atomic number of plasma
-    efd : `bool`
-        True - electron flux density distribution, False - electron density distribution. This
-        input is not used in the main routine, but is passed to Brm_Fthin()
-
-    Returns
-    -------
-    `tuple`
-        (DmlinO, irer) Array of integral evaluation and array of error flags
-
-    References
-    ----------
-    Initial version modified from SSW
-    `Brm2_DmlinO <https://hesperia.gsfc.nasa.gov/ssw/packages/xray/idl/brm2/brm2_dmlino.pro>`_ and
-    `Brm2_Dmlin <https://hesperia.gsfc.nasa.gov/ssw/packages/xray/idl/brm2/brm2_dmlin.pro>`_.
-
-    """
-    mc2 = const.get_constant('mc2')
-    clight = const.get_constant('clight')
-
-    # Create arrays for integral sums and error flags.
-    intsum = np.zeros_like(photon_energies, dtype=np.float64)
-    ier = np.zeros_like(photon_energies, dtype=np.float64)
-    total_integral,total_ier=0,0
-    
-    eparams=[eelow,eebrk,eehigh]
-
-    if eparams != sorted(eparams): #is monotonic increasing
-        logging.debug(f'Condition eelow <= eebrk <= eehigh not satisfied '
-        f'({eelow}<={eebrk}<={eehigh}).')
-        raise ValueError(f'Condition eelow <= eebrk <= eehigh not satisfied '
-                         f'({eelow}<={eebrk}<={eehigh}).')
-
-    electron_dist = BrokenPowerLawElectronDistribution(p=p, q=q, eelow=eelow, eebrk=eebrk,eehigh=eehigh)
-
-    for n, (llim, ulim) in enumerate(zip([0,eelow,eebrk],eparams)): #un-loop this eventually, or throw multiprocessing at it since they're independent
-        #if n == 2:
-        #part=np.where(np.logical_and(photon_energies > llim, photon_energies <= ulim))[0] #shouldn't it just always be <=
-        if n==0 and model == 'thin-target': #skip first iteration of loop
-            continue
-
-        part=np.where(photon_energies < ulim)[0] #should it be <= here?
-
-        if part.size > 0:
-            aa = np.array(photon_energies)
-            if n > 0:
-                aa[photon_energies < eparams[n-1]] = eparams[n-1]
-
-            a_lg = np.log10(aa[part])
-            b_lg = np.log10(np.full_like(a_lg, ulim))
-
-            intsum, ier = integrate_part(model=model, maxfcn=maxfcn, rerr=rerr,
-                photon_energies=photon_energies,
-                electron_dist=electron_dist, z=z,
-                a_lg=a_lg, b_lg=b_lg, ll=part, efd=efd)
-
-            total_integral=np.add(total_integral,intsum)
-            total_ier=np.add(total_ier,ier)
-            # ier = 1 indicates no convergence.
-
-            if sum(ier):
-                logging.debug(f'Part {n} integral did not converge for some photon energies.')
-                raise ValueError(f'Part {n} integral did not converge for some photon energies.')
-
-    if model == 'thick-target':
-        total_integral *= (mc2 / clight)
-
-    return total_integral, total_ier
-
-
-def bremsstrahlung_thin_target(photon_energies, p, eebrk, q, eelow, eehigh, efd=True):
-    """
-    Computes the thin-target bremsstrahlung x-ray/gamma-ray spectrum from an isotropic electron
-    distribution function provided in `broken_powerlaw`. The units of the computed flux is photons
-    per second per keV per square centimeter.
-
-    The electron flux distribution function is a double power law in electron energy with a
-    low-energy cutoff and a high-energy cutoff.
-
-    Parameters
-    ----------
-    photon_energies : `numpy.array`
-        Array of photon energies to evaluate flux at
-    p : `float`
-        Slope below the break energy
-    eebrk : `float`
-        Break energy
-    q : `float`
-        Slope above the break energy
-    eelow : `float`
-        Low energy electron cut off
-    eehigh : `float`
-        High energy electron cut off
-    efd : `bool`
-        True (default) - input electron distribution is electron flux density distribution
-        (unit electrons cm^-2 s^-1 keV^-1),
-        False - input electron distribution is electron density distribution.
-        (unit electrons cm^-3 keV^-1),
-        This input is not used in the main routine, but is passed to brm2_dmlin and Brm2_Fthin
-
-    Returns
-    -------
-    flux: `numpy.array`
-        Multiplying the output of Brm2_ThinTarget by a0 gives an array of
-        photon fluxes in photons s^-1 keV^-1 cm^-2, corresponding to the photon energies in the
-        input array eph. The detector is assumed to be 1 AU rom the source. The coefficient a0 is
-        calculated as a0 = nth * V * nnth, where nth: plasma density; cm^-3) V:
-        volume of source; cm^3) nnth: Integrated nonthermal electron flux density (cm^-2 s^-1), if
-        efd = True, or Integrated electron number density (cm^-3), if efd = False
-
-    Notes
-    -----
-    If you want to plot the derivative of the flux, or the spectral index of the photon spectrum as
-    a function of photon energy, you should set RERR to 1.d-6, because it is more sensitive to RERR
-    than the flux.
-
-    Adapted from SSW `Brm2_ThinTarget
-    <https://hesperia.gsfc.nasa.gov/ssw/packages/xray/idl/brm2/brm2_thintarget.pro>`_
-    """
-    mc2 = const.get_constant('mc2')
-    clight = const.get_constant('clight')
-    au = const.get_constant('au')
-
-    # Max number of points
-    maxfcn = 2048
-
-    # Average atomic number
-    z = 1.2
-
-    # Relative error
-    rerr = 1e-4
-
-    # Numerical coefficient for photo flux
-    fcoeff = (clight / (4 * np.pi * au ** 2)) / mc2 ** 2.
-
-    # Create arrays for the photon flux and error flags.
-    flux = np.zeros_like(photon_energies, dtype=np.float64)
-    iergq = np.zeros_like(photon_energies, dtype=np.float64)
-
-    if eelow >= eehigh:
-        raise ValueError('eehigh must be larger than eelow!')
-
-    l, = np.where((photon_energies < eehigh) & (photon_energies > 0))
-    if l.size > 0:
-        flux[l], iergq[l] = split_and_integrate(model='thin-target',
-                                                photon_energies=photon_energies[l], maxfcn=maxfcn,
-                                                rerr=rerr, eelow=eelow, eebrk=eebrk, eehigh=eehigh,
-                                                p=p, q=q, z=z, efd=efd)
-
-        flux *= fcoeff
-
-        return flux
-    else:
-        raise Warning('The photon energies are higher than the highest electron energy or not '
-                      'greater than zero')
-
-
-def bremsstrahlung_thick_target(photon_energies, p, eebrk, q, eelow, eehigh):
-    """
-    Computes the thick-target bremsstrahlung x-ray/gamma-ray spectrum from an isotropic electron
-    distribution function provided in `broken_powerlaw_f`. The units of the computed flux is photons
-    per second per keV per square centimeter.
-
-    The electron flux distribution function is a double power law in electron energy with a
-    low-energy cutoff and a high-energy cutoff.
-
-    Parameters
-    ----------
-    photon_energies : `numpy.array`
-        Array of photon energies to evaluate flux at
-    p : `float`
-        Slope below the break energy
-    eebrk : `float`
-        Break energy
-    q : `float`
-        Slope above the break energy
-    eelow : `float`
-        Low energy electron cut off
-    eehigh : `float`
-        High energy electron cut off
-
-    Returns
-    -------
-    `numpy.array`
-        flux The computed bremsstrahlung photon flux at the given photon energies.
-        Array of photon fluxes (in photons s^-1 keV^-1 cm^-2), when multiplied by a0 * 1.0d+35,
-        corresponding to the photon energies in the input array eph.
-        The detector is assumed to be 1 AU from the source.
-        a0 is the total integrated electron flux, in units of 10^35 electrons s^-1.
-
-    Notes
-    -----
-    If you want to plot the derivative of the flux, or the spectral index of the photon spectrum as
-    a function of photon energy, you should set RERR to 1.d-6, because it is more sensitive to RERR
-    than the flux.
-
-    Adapted from SSW `Brm2_ThickTarget
-    <https://hesperia.gsfc.nasa.gov/ssw/packages/xray/idl/brm2/brm2_thicktarget.pro>`_
-    """
-    # Constants
-    mc2 = const.get_constant('mc2')
-    clight = const.get_constant('clight')
-    au = const.get_constant('au')
-    r0 = const.get_constant('r0')
-
-    # Max number of points
-    maxfcn = 2048
-
-    # Average atomic number
-    z = 1.2
-
-    # Relative error
-    rerr = 1e-4
-
-    # Numerical coefficient for photo flux
-    fcoeff = ((clight ** 2 / mc2 ** 4) / (4 * np.pi * au ** 2))
-
-    decoeff = 4.0 * np.pi * (r0 ** 2) * clight
-
-    # Create arrays for the photon flux and error flags.
-    flux = np.zeros_like(photon_energies, dtype=np.float64)
-    iergq = np.zeros_like(photon_energies, dtype=np.float64)
-
-    if eelow >= eehigh:
-        return flux
-
-    i, = np.where((photon_energies < eehigh) & (photon_energies > 0))
-
-    if i.size > 0:
-        flux[i], iergq[i] = split_and_integrate(model='thick-target',
-                                                photon_energies=photon_energies[i],
-                                                maxfcn=maxfcn, rerr=rerr, eelow=eelow,
-                                                eebrk=eebrk, eehigh=eehigh, p=p, q=q, z=z,
-                                                efd=False)
-
-        flux = (fcoeff / decoeff) * flux
-
-        return flux
-    else:
-        raise Warning('The photon energies are higher than the highest electron energy or not '
-                      'greater than zero')
-
-############# original ##############
-def get_integrand(*, model, electron_energy, photon_energy, eelow, eebrk, eehigh, p, q, z=1.2,
-                  efd=True):
-=======
 def _get_integrand(x_log, *, model, electron_dist, photon_energy, z, efd=True):
->>>>>>> 4bc8937c
     """
     Return the value of the integrand for the thick- or thin-target bremsstrahlung models.
 
@@ -760,77 +343,12 @@
             return (electron_energy * np.log(10) * electron_dist.flux(electron_energy)
                     * brem_cross*(mc2/clight))
         else:
-<<<<<<< HEAD
-            # if electron density distribution is assumed
-            # n_e * sigma * mc2 * (v / c)
-            # TODO this is the same as IDL version but doesn't make sense as units are different?
-            return electron_dist.flux(electron_energy) * brem_cross * pc / gamma
-    else:
-        raise ValueError(f"Given model: {model} is not one of supported values"
-                         f"'thick-target', 'thin-target'")
-
-
-def gauss_legendre0(x1, x2, npoints):
-    """
-    Calculate the positions and weights for a Gauss-Legendre integration scheme.
-
-    Parameters
-    ----------
-    x1 : `numpy.array`
-
-    x2 : `numpy.array`
-=======
             return (electron_energy * np.log(10) * electron_dist.flux(electron_energy)
                     * brem_cross * pc/((electron_energy / mc2) + 1.0))
->>>>>>> 4bc8937c
-
-
-<<<<<<< HEAD
-    Adapted from SSW
-    `Brm_GauLeg54.pro <https://hesperia.gsfc.nasa.gov/ssw/packages/xray/idl/brm/brm_gauleg54.pro>`_
-    """
-    eps = 3e-14
-    m = (npoints + 1) // 2
-
-    x = np.zeros((x1.shape[0], npoints))
-    w = np.zeros((x1.shape[0], npoints))
-
-    # Normalise from -1 to +1 as Legendre polynomial only valid in this range
-    xm = 0.5 * (x2 + x1)
-    xl = 0.5 * (x2 - x1)
-
-    for i in range(1, m + 1):
-
-        z = np.cos(np.pi * (i - 0.25) / (npoints + 0.5))
-        # Init to np.inf so loop runs at least once
-        z1 = np.inf
-
-        # Some kind of integration/update loop
-        while np.abs(z - z1) > eps:
-            # Evaluate Legendre polynomial of degree npoints at z points P_m^l(z) m=0, l=npoints
-            p1 = lpmv(0, npoints, z)
-            p2 = lpmv(0, npoints - 1, z)
-
-            pp = npoints * (z * p1 - p2) / (z ** 2 - 1.0)
-
-            z1 = np.copy(z)
-            z = z1 - p1 / pp
-
-        # Update ith components
-        x[:, i - 1] = xm - xl * z
-        x[:, npoints - i] = xm + xl * z
-        w[:, i - 1] = 2.0 * xl / ((1.0 - z ** 2) * pp ** 2)
-        w[:, npoints - i] = w[:, i - 1]
-
-    return x, w
-
-
-def integrate_part0(*, model, photon_energies, maxfcn, rerr, eelow, eebrk, eehigh,
-                   p, q, z, a_lg, b_lg, ll, efd):
-=======
+
+
 def _integrate_part(*, model, photon_energies, maxfcn, rerr, eelow, eebrk, eehigh,
                     p, q, z, a_lg, b_lg, ll, efd, integrator=None):
->>>>>>> 4bc8937c
     """
     Perform numerical Gaussian-Legendre Quadrature integration for thick- and thin-target models.
 
@@ -906,13 +424,6 @@
             ier[i] = 1
             return intsum, ier
 
-<<<<<<< HEAD
-        eph1 = photon_energies[i]
-
-        # generate positions and weights
-        xi, wi, = gauss_legendre0(a_lg[i], b_lg[i], npoint)
-=======
->>>>>>> 4bc8937c
         lastsum = np.copy(intsum)
 
         intsum[i] = integrator(_get_integrand, a_lg[i], b_lg[i], n=npoint, func_kwargs={
@@ -929,13 +440,8 @@
             return intsum, ier
 
 
-<<<<<<< HEAD
-def split_and_integrate0(*, model, photon_energies, maxfcn, rerr, eelow, eebrk, eehigh, p, q, z,
-                        efd):
-=======
 def _split_and_integrate(*, model, photon_energies, maxfcn, rerr, eelow, eebrk, eehigh, p, q, z,
                          efd, integrator=None):
->>>>>>> 4bc8937c
     """
     Split and integrate the continuous parts of the electron spectrum.
 
@@ -992,11 +498,8 @@
     clight = const.get_constant('clight')
 
     if not eelow <= eebrk <= eehigh:
-        logging.debug((f'Condition eelow <= eebrek <= eehigh not satisfied '
-        f'({eelow}<={eebrk}<={eehigh}).'))
         raise ValueError(f'Condition eelow <= eebrek <= eehigh not satisfied '
                          f'({eelow}<={eebrk}<={eehigh}).')
-        #want to return something clearly false instead...
 
     # Create arrays for integral sums and error flags.
     intsum1 = np.zeros_like(photon_energies, dtype=np.float64)
@@ -1013,16 +516,6 @@
     # Part 1, below en_val[0] (usually eelow)
     if model == 'thick-target':
         if P1.size > 0:
-<<<<<<< HEAD
-            #print('Part1')
-            a_lg = np.log10(photon_energies[P1])
-            b_lg = np.log10(np.full_like(a_lg, eelow))
-            i = np.copy(P1)
-            intsum1, ier1 = integrate_part0(model=model, maxfcn=maxfcn, rerr=rerr,
-                                           photon_energies=photon_energies,
-                                           eelow=eelow, eebrk=eebrk, eehigh=eehigh, p=p, q=q, z=z,
-                                           a_lg=a_lg, b_lg=b_lg, ll=i, efd=efd)
-=======
             logging.debug('Part1')
             a_lg = np.log10(photon_energies[P1])
             b_lg = np.log10(np.full_like(a_lg, eelow))
@@ -1031,11 +524,9 @@
                                             photon_energies=photon_energies,
                                             eelow=eelow, eebrk=eebrk, eehigh=eehigh, p=p, q=q, z=z,
                                             a_lg=a_lg, b_lg=b_lg, ll=i, efd=efd, integrator=integrator)
->>>>>>> 4bc8937c
 
             # ier = 1 indicates no convergence.
             if sum(ier1):
-                logging.debug('Part 1 integral did not converge for some photon energies.')
                 raise ValueError('Part 1 integral did not converge for some photon energies.')
 
     # Part 2, between enval[0] and en_val[1](usually eelow and eebrk)
@@ -1047,16 +538,6 @@
         if P1.size > 0:
             aa[P1] = eelow
 
-<<<<<<< HEAD
-        #print('Part2')
-        a_lg = np.log10(aa[P2])
-        b_lg = np.log10(np.full_like(a_lg, eebrk))
-        i = np.copy(P2)
-        intsum2, ier2 = integrate_part0(model=model, maxfcn=maxfcn, rerr=rerr,
-                                       photon_energies=photon_energies,
-                                       eelow=eelow, eebrk=eebrk, eehigh=eehigh, p=p, q=q, z=z,
-                                       a_lg=a_lg, b_lg=b_lg, ll=i, efd=efd)
-=======
         logging.debug('Part2')
         a_lg = np.log10(aa[P2])
         b_lg = np.log10(np.full_like(a_lg, eebrk))
@@ -1065,10 +546,8 @@
                                         photon_energies=photon_energies,
                                         eelow=eelow, eebrk=eebrk, eehigh=eehigh, p=p, q=q, z=z,
                                         a_lg=a_lg, b_lg=b_lg, ll=i, efd=efd, integrator=integrator)
->>>>>>> 4bc8937c
 
         if sum(ier2) > 0:
-            logging.debug('Part 2 integral did not converge for some photon energies.')
             raise ValueError('Part 2 integral did not converge for some photon energies.')
 
     # Part 3: between eebrk and eehigh(usually eebrk and eehigh)
@@ -1077,16 +556,6 @@
         if P2.size > 0:
             aa[P2] = eebrk
 
-<<<<<<< HEAD
-        #print('Part3')
-        a_lg = np.log10(aa[P3])
-        b_lg = np.log10(np.full_like(a_lg, eehigh))
-        i = np.copy(P3)
-        intsum3, ier3 = integrate_part0(model=model, maxfcn=maxfcn, rerr=rerr,
-                                       photon_energies=photon_energies,
-                                       eelow=eelow, eebrk=eebrk, eehigh=eehigh, p=p, q=q, z=z,
-                                       a_lg=a_lg, b_lg=b_lg, ll=i, efd=efd)
-=======
         logging.debug('Part3')
         a_lg = np.log10(aa[P3])
         b_lg = np.log10(np.full_like(a_lg, eehigh))
@@ -1095,9 +564,7 @@
                                         photon_energies=photon_energies,
                                         eelow=eelow, eebrk=eebrk, eehigh=eehigh, p=p, q=q, z=z,
                                         a_lg=a_lg, b_lg=b_lg, ll=i, efd=efd, integrator=integrator)
->>>>>>> 4bc8937c
         if sum(ier3) > 0:
-            logging.debug('Part 3 integral did not converge for some photon energies.')
             raise ValueError('Part 3 integral did not converge for some photon energies.')
 
     # TODO check units here
@@ -1109,9 +576,6 @@
     elif model == 'thin-target':
         Dmlin = (intsum2 + intsum3)
         ier = ier2 + ier3
-<<<<<<< HEAD
-        return Dmlin, ier
-=======
         return Dmlin, ier
 
 
@@ -1291,5 +755,4 @@
         return flux
     else:
         raise Warning('The photon energies are higher than the highest electron energy or not '
-                      'greater than zero')
->>>>>>> 4bc8937c
+                      'greater than zero')