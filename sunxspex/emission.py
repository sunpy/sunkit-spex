"""
Functions for computing the photon flux due to bremsstrahlung radiation from energetic electrons
impacting a dense plasma. See [1]_ and [2]_.


References
----------

.. [1] Thick-Target: https://hesperia.gsfc.nasa.gov/hessi/flarecode/bremthickdoc.pdf
.. [2] Thin-Target: https://hesperia.gsfc.nasa.gov/hessi/flarecode/bremdoc.pdf

"""
#import numpy as np
from autoray import numpy as np
from scipy.special import lpmv
from quadpy.c1 import gauss_legendre

from sunxspex import constants as const
import logging
# Central constant management
const = const.Constants()


class BrokenPowerLawElectronDistribution:
    """
    A broken or double power law electron flux distribution and integral.

    This class is intended to be use with `sunpy.emission.bremsstrahlung_thin_target` and
    `bremsstrahlung_thick_target`.

    Parameters
    ----------
    p : `float`
        Power law index below the break energy `ebrk`
    q : `float`
        Power law index below the break energy `ebrk`
    eelow : `float`
        Low energy cutoff
    eebrk : `float`
        Break energy
    eehigh : `float`
        High energy cutoff
    norm : `bool` (optional)
        True (default) distribution function is normalized so that the integral from `eelow` to
        `eehigh` is 1.

    References
    ----------
    See SSW IDl functions
    `brm2_distrn <https://hesperia.gsfc.nasa.gov/ssw/packages/xray/idl/brm2/brm2_distrn.pro>`_ and
    `brm2_f_distrn <https://hesperia.gsfc.nasa.gov/ssw/packages/xray/idl/brm2/brm2_f_distrn.pro>`_.

    Examples
    --------

        >>> import numpy as np
        >>> from sunxspex.emission import BrokenPowerLawElectronDistribution
        >>> electron_dist = BrokenPowerLawElectronDistribution(p=5,q=7, eelow=10, eebrk=150,
        ...                                                    eehigh=500)
        >>> electron_dist
        BrokenPowerLawElectronDistribution(p=5, q=7, eelow=10, eebrk=150, eehigh=500, norm=True)
        >>> electron_dist.flux(np.array([15.0, 50.0, 100.0, 200.0, 500.0, 1000.0]))
        array([5.26752445e-02, 1.28000844e-04, 4.00002638e-06, 7.03129636e-08,
               1.15200760e-10, 0.00000000e+00])
        >>> electron_dist.density(np.array([15.0, 50.0, 100.0, 200.0, 500.0, 1000.0]))
        array([1.97525573e-01, 1.59341654e-03, 9.34066538e-05, 2.33416539e-06,
               2.68419888e-22, 0.00000000e+00])

    """
    def __init__(self, *, p, q, eelow, eebrk, eehigh, norm=True):
        """

        """
        self.p = p
        self.q = q
        self.eelow = eelow
        self.eebrk = eebrk
        self.eehigh = eehigh
        self.norm = norm
        if self.norm:
            n0 = (q - 1.0) / (p - 1.0) * eebrk ** (p - 1) * eelow ** (1 - p)
            n1 = n0 - (q - 1.0) / (p - 1.0)
            n2 = (1.0 - eebrk ** (q - 1) * eehigh ** (1 - q))
            self._norm_factor = 1.0 / (n1 + n2)
            self._n0 = n0
            self._n2 = n2
        else:
            self._norm_factor = 1.0
            self._n0 = 1.0
            self._n2 = 1.0

    def __eq__(self, other):
        return all([getattr(self, name) == getattr(other, name)
                for name in ['p', 'q', 'eelow', 'eebrk', 'eehigh']]) and isinstance(other,
                                                                                    self.__class__)

    def flux(self, electron_energy):
        """
        Calculate the electron spectrum at the given energies.

        Parameters
        ----------
        electron_energy : `numpy.array`
            Electron energies

        Returns
        -------
        `numpy.array`
            The electron spectrum as a function of electron energy
        """
        res = np.zeros_like(electron_energy)

        index = np.where(electron_energy < self.eelow)
        if index[0].size > 0:
            res[index] = 0.

        index = np.where((electron_energy < self.eebrk) & (electron_energy >= self.eelow))
        if index[0].size > 0:
            res[index] = self._norm_factor * self._n0 * (self.p - 1.) \
                         * electron_energy[index] ** (-self.p) * self.eelow ** (self.p - 1.)

        index = np.where((electron_energy <= self.eehigh) & (electron_energy >= self.eebrk))
        if index[0].size > 0:
            res[index] = self._norm_factor * (self.q - 1.) \
                         * electron_energy[index] ** (-self.q) * self.eebrk ** (self.q - 1.)

        return res

    def density(self, electron_energy):
        """
        Return the electron flux at the given electron energies.

        Parameters
        ----------
        electron_energy : `numpy.array`
            Electron energies

        Returns
        -------
        `numpy.array`
            The electron flux as a function of electron energy
        """
        res = np.zeros_like(electron_energy)

        index = np.where(electron_energy < self.eelow)
        if index[0].size > 0:
            res[index] = 1.0

        index = np.where((electron_energy < self.eebrk) & (electron_energy >= self.eelow))
        if index[0].size > 0:
            res[index] = self._norm_factor * (self._n0 * self.eelow ** (self.p - 1) *
                                              electron_energy[index] ** (1.0 - self.p) -
                                              (self.q - 1.0) / (self.p - 1.0) + self._n2)

        index = np.where((electron_energy <= self.eehigh) & (electron_energy >= self.eebrk))
        if index[0].size > 0:
            res[index] = self._norm_factor * (self.eebrk ** (self.q - 1)
                                              * electron_energy[index] ** (1.0 - self.q)
                                              - (1.0 - self._n2))
        return res

    def __repr__(self):
        return f'{self.__class__.__name__}(p={self.p}, q={self.q}, eelow={self.eelow}, ' \
               f'eebrk={self.eebrk}, eehigh={self.eehigh}, norm={self.norm})'


def collisional_loss(electron_energy):
    """
    Compute the energy dependent terms of the collisional energy loss rate for energetic electrons.

    Parameters
    ----------
    electron_energy : `numpy.array`
        Array of electron energies at which to evaluate loss

    Returns
    -------
    `numpy.array`
        Energy loss rate

    Notes
    -----
    Initial version modified from SSW
    `Brm_ELoss <https://hesperia.gsfc.nasa.gov/ssw/packages/xray/idl/brm/brm_eloss.pro>`_
    """
    electron_rest_mass = const.get_constant('mc2')  # * u.keV #c.m_e * c.c**2
    gamma = (electron_energy / electron_rest_mass) + 1.0
    return np.log(6.9447e+9 * electron_energy) / np.sqrt(1.0 - (1.0 / gamma ** 2))


def collisional_loss0(electron_energy):
    """
    Compute the energy dependant terms of the collisional energy loss rate for energetic electrons.

    Parameters
    ----------
    electron_energy : `numpy.array`
        Array of electron energies at which to evaluate loss

    Returns
    -------
    `numpy.array`
        Energy loss rate

    Notes
    -----
    Initial version modified from SSW
    `Brm_ELoss <https://hesperia.gsfc.nasa.gov/ssw/packages/xray/idl/brm/brm_eloss.pro>`_
    """
    electron_rest_mass = const.get_constant('mc2')  # * u.keV #c.m_e * c.c**2

    gamma = (electron_energy / electron_rest_mass) + 1.0

    beta = np.sqrt(1.0 - (1.0 / gamma ** 2))

    # TODO figure out what number is?
    energy_loss_rate = np.log(6.9447e+9 * electron_energy) / beta

    return energy_loss_rate


def bremsstrahlung_cross_section(electron_energy, photon_energy, z=1.2):
    """
    Compute the relativistic electron-ion bremsstrahlung cross section
    differential in energy (cm^2/mc^2 or 511 keV).

    Parameters
    ----------
    electron_energy : `numpy.array`
        Electron energies
    photon_energy : `numpy.array`
        Photon energies corresponding to electron_energy
    z : `float`
        Mean atomic number of target plasma

    Returns
    -------
    `np.array`
        The bremsstrahlung cross sections as a function of energy.

    Notes
    -----
    The cross section is from Equation (4) of [Haug]_. This closely follows Formula 3BN of [Koch]_,
    but requires fewer computational steps. The multiplicative factor introduced by [Elwert]_ is
    included.

    The initial version was heavily based of on [Brm_BremCross]_ from SSW IDL

    References
    ----------
    .. [Brm_BremCross] https://hesperia.gsfc.nasa.gov/ssw/packages/xray/idl/brm/brm_bremcross.pro
    .. [Haug] Haug, E., 1997, Astronomy and Astrophysics, 326, 417,
       `ADS <https://ui.adsabs.harvard.edu/abs/1997A%26A...326..417H/abstract>`__
    .. [Koch] Koch, H. W., & Motz, J. W., 1959, Reviews of Modern Physics, 31, 920,
       `ADS <https://ui.adsabs.harvard.edu/abs/1959RvMP...31..920K/abstract>`__
    .. [Elwert] Elwert, G. 1939, Annalen der Physik, 426, 178,
       `ADS <https://ui.adsabs.harvard.edu/abs/1939AnP...426..178E/abstract>`__
    """

    mc2 = const.get_constant('mc2')
    alpha = const.get_constant('alpha')
    twoar02 = const.get_constant('twoar02')

    # Numerical coefficients
    c11 = 4.0 / 3.0
    c12 = 7.0 / 15.0
    c13 = 11.0 / 70.0
    c21 = 7.0 / 20.0
    c22 = 9.0 / 28.0
    c23 = 263.0 / 210.0

    # Calculate normalised photon and total electron energies.
    if electron_energy.ndim == 2:
        k = np.expand_dims(photon_energy / mc2, axis=1)
    else:
        k = photon_energy / mc2
    e1 = (electron_energy / mc2) + 1.0

    # Calculate energies of scattered electrons and normalized momenta.
    e2 = e1 - k
    p1 = np.sqrt(e1 ** 2 - 1.0)
    p2 = np.sqrt(e2 ** 2 - 1.0)

    # Define frequently used quantities.
    e1e2 = e1 * e2
    p1p2 = p1 * p2
    p2sum = p1 ** 2 + p2 ** 2
    k2 = k ** 2
    e1e23 = e1e2 ** 3
    pe = p2sum / e1e23

    # Define terms in cross section.
    ch1 = (c11 * e1e2 + k2) - (c12 * k2 / e1e2) - (c13 * k2 * pe / e1e2)
    ch2 = 1.0 + (1.0 / e1e2) + (c21 * pe) + (c22 * k2 + c23 * p1p2 ** 2) / e1e23

    # Collect terms.
    crtmp = ch1 * (2.0 * np.log((e1e2 + p1p2 - 1.0) / k) - (p1p2 / e1e2) * ch2)
    crtmp = z ** 2 * crtmp / (k * p1 ** 2)

    # Compute the Elwert factor.
    a1 = alpha * z * e1 / p1
    a2 = alpha * z * e2 / p2

    fe = (a2 / a1) * (1.0 - np.exp(-2.0 * np.pi * a1)) / (1.0 - np.exp(-2.0 * np.pi * a2))

    # Compute the differential cross section (units cm^2).
    cross_section = twoar02 * fe * crtmp

    return cross_section

def integrand(y,photon_energy, electron_dist, model='thick-target',z=1.2, efd=False, mc2=510.98, clight=29979000000.0):
    """docstring"""
    electron_energy=10**y
    #brem_cross = bremsstrahlung_cross_section(electron_energy, photon_energy, z)
    collision_loss = collisional_loss(electron_energy)
    pc = np.sqrt(electron_energy * (electron_energy + 2.0 * mc2))
    density=electron_dist.density(electron_energy)
    if model == 'thick-target':
        return 10**y*np.log(10)* density  * pc / collision_loss / ((electron_energy / mc2) + 1.0)
    elif model == 'thin-target':
        if efd:
            return 10**y*np.log(10)*electron_dist.flux(electron_energy)*brem_cross*(mc2/clight)
        else:
            return 10**y*np.log(10)*electron_dist.flux(electron_energy)*brem_cross*pc/((electron_energy / mc2) + 1.0)

def integrate_part(*, model, photon_energies, electron_dist, maxfcn, rerr, z,a_lg, b_lg, ll, efd,multi=False):
    """
    to speed up: transform integral so limits are -1,1 (difficult w computation of bremsstrahlung cross-section)? then gauss-legendre xi,wi are the same for npoints=4 to npoints=12 and most of the integrand can be turned into a LUT

    Perform numerical Gaussian-Legendre Quadrature integration for thick- and thin-target models.

    This integration is intended to be performed over continuous portions of the electron
    distribution.

    Parameters
    ----------
    model : `str`
        Either `thick-target` or `thin-target`
    maxfcn : `int`
        Maximum number of points used in Gaussian quadrature integration
    rerr : `float`
        Desired relative error for integral evaluation. For example, rerr = 0.01 indicates that
        the estimate of the integral is to be correct to one digit, whereas rerr = 0.001
        alls for two digits to be correct.
    photon_energies : `numpy.array`
        Photon energies
    electron_dist : `BrokenPowerLawElectronDistribution`
        Broken power-law electron distribution
    z : `float`
        Mean atomic number of plasma
    a_lg : `numpy.array`
        Logarithm of lower integration limits
    b_lg : `numpy.array`
        Logarithm of upper integration limit
    ll : `numpy.array`
        Indices for which to carry out integration
    efd: `boolean`
         `True` (default) electron flux density distribution, `False` electron density distribution.
        This input is not used in the main routine, but is passed to thin_target_integrand

    Returns
    -------
    `tuple`
        Array of integrated photon fluxes evaluation and array of integration status (0 converged,
        1 not converged)

    References
    ----------
    See SSW `Brm2_DmlinO_int.pro
    <https://hesperia.gsfc.nasa.gov/ssw/packages/xray/idl/brm2/brm2_dmlino_int.pro>`_
    and
    `brm2_dmlin.pro <https://hesperia.gsfc.nasa.gov/ssw/packages/xray/idl/brm2/brm2_dmlin.pro>`_.
    """
    intsum = np.zeros_like(photon_energies, dtype=np.float64)
    ier = np.zeros_like(photon_energies)
    lastsum = np.array(intsum) #faster than copy

    mc2 = const.get_constant('mc2')
    clight = const.get_constant('clight')

    nlim=12
    lims=np.stack([a_lg,b_lg])
    intidx=list(ll)

    def model_func(y): #basically emission.get_integrand()
        electron_energy=10**y
        brem_cross = bremsstrahlung_cross_section(electron_energy, photon_energy, z)
        collision_loss = collisional_loss(electron_energy)
        pc = np.sqrt(electron_energy * (electron_energy + 2.0 * mc2))
        density=electron_dist.density(electron_energy)
        if model == 'thick-target':
            return 10**y*np.log(10)* density *brem_cross * pc / collision_loss / ((electron_energy / mc2) + 1.0)
        elif model == 'thin-target':
            if efd:
                return 10**y*np.log(10)*electron_dist.flux(electron_energy)*brem_cross*(mc2/clight)
            else:
                return 10**y*np.log(10)*electron_dist.flux(electron_energy)*brem_cross*pc/((electron_energy / mc2) + 1.0)

<<<<<<< HEAD
    for ires in range(2, nlim + 1):
        npoint = 2 ** ires
        if npoint > maxfcn:
            ier[intidx] = 1 #might be a built-in way in quadpy to check for convergence
            break
        lastsum = np.array(intsum)
        photon_energy=photon_energies[intidx]
        scheme=gauss_legendre(npoint)
        intsum[intidx]=scheme.integrate(model_func, lims[:,intidx])
        err = np.abs(intsum - lastsum)
        intidx=list(np.where(err > rerr*np.abs(intsum))[0]) #indices where no convergence
        if len(intidx)==0:
            break
=======
    ## test - faster to use multiprocessing over the entire npoints range rather than do the for loop?
    if multi:
        pool=mp.Pool(4) #or nCPUs

        all_npoints=np.array(2**np.arange(2,nlim+1))
        all_npoints[all_npoints<=maxfcn] #won't put anything in ier this way (yet)

        all_integrands=pool.map(model_func)

    else:
        for ires in range(2, nlim + 1):
            npoint = 2 ** ires
            if npoint > maxfcn:
                ier[intidx] = 1 #might be a built-in way in quadpy to check for convergence
                break
            lastsum = np.array(intsum)
            photon_energy=photon_energies[intidx]
            scheme=gauss_legendre(npoint)
            intsum[intidx]=scheme.integrate(model_func, lims[:,intidx])
            err = np.abs(intsum - lastsum)
            intidx=list(np.where(err > rerr*np.abs(intsum))[0]) #indices where no convergence
            if len(intidx)==0:
                break
>>>>>>> 7a1b3118
    return intsum, ier

def split_and_integrate(*, model, photon_energies, maxfcn, rerr, eelow, eebrk, eehigh, p, q, z,
                    efd): #10x faster than original
    """
    Split and integrate the continuous parts of the electron spectrum.

    This is used for thin-target calculation from a double power-law electron density distribution
    To integrate a function via the method of Gaussian quadrature. Repeatedly doubles the number of
    points evaluated until convergence, specified by the input rerr, is obtained, or the maximum
    number of points, specified by the input maxfcn, is reached. If integral convergence is not
    achieved, this function raises a ValueError when either the maximum number of function
    evaluations is performed or the number of Gaussian points to be evaluated exceeds maxfcn.
    Maxfcn should be less than or equal to 2^nlim, or 4096 with nlim = 12. This function splits the
    numerical integration into up to three parts and returns the sum of the parts. This avoids
    numerical problems with discontinuities in the electron distribution function at eelow and
    eebrk.

    Parameters
    ----------
    model : `str`
        Electron model either `thick-target` or `thin-target`
    photon_energies : `numpy.array`
        Array containing lower integration limits
    maxfcn : `int`
        Maximum number of points used in Gaussian quadrature integration
    rerr : `float`
        Desired relative error for integral evaluation
    eelow : `float`
        Low energy electron cutoff
    eebrk : `float`
        Break energy
    eehigh : `float`
        High energy electron cutoff
    p : `float`
        Slope below the break energy
    q : `float`
        Slope above the break energy
    z : `float`
        Mean atomic number of plasma
    efd : `bool`
        True - electron flux density distribution, False - electron density distribution. This
        input is not used in the main routine, but is passed to Brm_Fthin()

    Returns
    -------
    `tuple`
        (DmlinO, irer) Array of integral evaluation and array of error flags

    References
    ----------
    Initial version modified from SSW
    `Brm2_DmlinO <https://hesperia.gsfc.nasa.gov/ssw/packages/xray/idl/brm2/brm2_dmlino.pro>`_ and
    `Brm2_Dmlin <https://hesperia.gsfc.nasa.gov/ssw/packages/xray/idl/brm2/brm2_dmlin.pro>`_.

    """
    mc2 = const.get_constant('mc2')
    clight = const.get_constant('clight')

    # Create arrays for integral sums and error flags.
    intsum = np.zeros_like(photon_energies, dtype=np.float64)
    ier = np.zeros_like(photon_energies, dtype=np.float64)
    total_integral,total_ier=0,0

    eparams=[eelow,eebrk,eehigh]

    if eparams != sorted(eparams): #is monotonic increasing
        logging.debug(f'Condition eelow <= eebrk <= eehigh not satisfied '
        f'({eelow}<={eebrk}<={eehigh}).')
        raise ValueError(f'Condition eelow <= eebrk <= eehigh not satisfied '
                         f'({eelow}<={eebrk}<={eehigh}).')

    electron_dist = BrokenPowerLawElectronDistribution(p=p, q=q, eelow=eelow, eebrk=eebrk,eehigh=eehigh)

    for n, (llim, ulim) in enumerate(zip([0,eelow,eebrk],eparams)): #un-loop this eventually, or throw multiprocessing at it since they're independent
        #if n == 2:
        #part=np.where(np.logical_and(photon_energies > llim, photon_energies <= ulim))[0] #shouldn't it just always be <=
        if n==0 and model == 'thin-target': #skip first iteration of loop
            continue

        part=np.where(photon_energies < ulim)[0] #should it be <= here?

        if part.size > 0:
            aa = np.array(photon_energies)
            if n > 0:
                aa[photon_energies < eparams[n-1]] = eparams[n-1]

            a_lg = np.log10(aa[part])
            b_lg = np.log10(np.full_like(a_lg, ulim))

            intsum, ier = integrate_part(model=model, maxfcn=maxfcn, rerr=rerr,
                photon_energies=photon_energies,
                electron_dist=electron_dist, z=z,
                a_lg=a_lg, b_lg=b_lg, ll=part, efd=efd)

            total_integral=np.add(total_integral,intsum)
            total_ier=np.add(total_ier,ier)
            # ier = 1 indicates no convergence.

            if sum(ier):
                logging.debug(f'Part {n} integral did not converge for some photon energies.')
                raise ValueError(f'Part {n} integral did not converge for some photon energies.')

    if model == 'thick-target':
        total_integral *= (mc2 / clight)

    return total_integral, total_ier


def bremsstrahlung_thin_target(photon_energies, p, eebrk, q, eelow, eehigh, efd=True):
    """
    Computes the thin-target bremsstrahlung x-ray/gamma-ray spectrum from an isotropic electron
    distribution function provided in `broken_powerlaw`. The units of the computed flux is photons
    per second per keV per square centimeter.

    The electron flux distribution function is a double power law in electron energy with a
    low-energy cutoff and a high-energy cutoff.

    Parameters
    ----------
    photon_energies : `numpy.array`
        Array of photon energies to evaluate flux at
    p : `float`
        Slope below the break energy
    eebrk : `float`
        Break energy
    q : `float`
        Slope above the break energy
    eelow : `float`
        Low energy electron cut off
    eehigh : `float`
        High energy electron cut off
    efd : `bool`
        True (default) - input electron distribution is electron flux density distribution
        (unit electrons cm^-2 s^-1 keV^-1),
        False - input electron distribution is electron density distribution.
        (unit electrons cm^-3 keV^-1),
        This input is not used in the main routine, but is passed to brm2_dmlin and Brm2_Fthin

    Returns
    -------
    flux: `numpy.array`
        Multiplying the output of Brm2_ThinTarget by a0 gives an array of
        photon fluxes in photons s^-1 keV^-1 cm^-2, corresponding to the photon energies in the
        input array eph. The detector is assumed to be 1 AU rom the source. The coefficient a0 is
        calculated as a0 = nth * V * nnth, where nth: plasma density; cm^-3) V:
        volume of source; cm^3) nnth: Integrated nonthermal electron flux density (cm^-2 s^-1), if
        efd = True, or Integrated electron number density (cm^-3), if efd = False

    Notes
    -----
    If you want to plot the derivative of the flux, or the spectral index of the photon spectrum as
    a function of photon energy, you should set RERR to 1.d-6, because it is more sensitive to RERR
    than the flux.

    Adapted from SSW `Brm2_ThinTarget
    <https://hesperia.gsfc.nasa.gov/ssw/packages/xray/idl/brm2/brm2_thintarget.pro>`_
    """
    mc2 = const.get_constant('mc2')
    clight = const.get_constant('clight')
    au = const.get_constant('au')

    # Max number of points
    maxfcn = 2048

    # Average atomic number
    z = 1.2

    # Relative error
    rerr = 1e-4

    # Numerical coefficient for photo flux
    fcoeff = (clight / (4 * np.pi * au ** 2)) / mc2 ** 2.

    # Create arrays for the photon flux and error flags.
    flux = np.zeros_like(photon_energies, dtype=np.float64)
    iergq = np.zeros_like(photon_energies, dtype=np.float64)

    if eelow >= eehigh:
        raise ValueError('eehigh must be larger than eelow!')

    l, = np.where((photon_energies < eehigh) & (photon_energies > 0))
    if l.size > 0:
        flux[l], iergq[l] = split_and_integrate(model='thin-target',
                                                photon_energies=photon_energies[l], maxfcn=maxfcn,
                                                rerr=rerr, eelow=eelow, eebrk=eebrk, eehigh=eehigh,
                                                p=p, q=q, z=z, efd=efd)

        flux *= fcoeff

        return flux
    else:
        raise Warning('The photon energies are higher than the highest electron energy or not '
                      'greater than zero')


def bremsstrahlung_thick_target(photon_energies, p, eebrk, q, eelow, eehigh):
    """
    Computes the thick-target bremsstrahlung x-ray/gamma-ray spectrum from an isotropic electron
    distribution function provided in `broken_powerlaw_f`. The units of the computed flux is photons
    per second per keV per square centimeter.

    The electron flux distribution function is a double power law in electron energy with a
    low-energy cutoff and a high-energy cutoff.

    Parameters
    ----------
    photon_energies : `numpy.array`
        Array of photon energies to evaluate flux at
    p : `float`
        Slope below the break energy
    eebrk : `float`
        Break energy
    q : `float`
        Slope above the break energy
    eelow : `float`
        Low energy electron cut off
    eehigh : `float`
        High energy electron cut off

    Returns
    -------
    `numpy.array`
        flux The computed bremsstrahlung photon flux at the given photon energies.
        Array of photon fluxes (in photons s^-1 keV^-1 cm^-2), when multiplied by a0 * 1.0d+35,
        corresponding to the photon energies in the input array eph.
        The detector is assumed to be 1 AU from the source.
        a0 is the total integrated electron flux, in units of 10^35 electrons s^-1.

    Notes
    -----
    If you want to plot the derivative of the flux, or the spectral index of the photon spectrum as
    a function of photon energy, you should set RERR to 1.d-6, because it is more sensitive to RERR
    than the flux.

    Adapted from SSW `Brm2_ThickTarget
    <https://hesperia.gsfc.nasa.gov/ssw/packages/xray/idl/brm2/brm2_thicktarget.pro>`_
    """
    # Constants
    mc2 = const.get_constant('mc2')
    clight = const.get_constant('clight')
    au = const.get_constant('au')
    r0 = const.get_constant('r0')

    # Max number of points
    maxfcn = 2048

    # Average atomic number
    z = 1.2

    # Relative error
    rerr = 1e-4

    # Numerical coefficient for photo flux
    fcoeff = ((clight ** 2 / mc2 ** 4) / (4 * np.pi * au ** 2))

    decoeff = 4.0 * np.pi * (r0 ** 2) * clight

    # Create arrays for the photon flux and error flags.
    flux = np.zeros_like(photon_energies, dtype=np.float64)
    iergq = np.zeros_like(photon_energies, dtype=np.float64)

    if eelow >= eehigh:
        return flux

    i, = np.where((photon_energies < eehigh) & (photon_energies > 0))

    if i.size > 0:
        flux[i], iergq[i] = split_and_integrate(model='thick-target',
                                                photon_energies=photon_energies[i],
                                                maxfcn=maxfcn, rerr=rerr, eelow=eelow,
                                                eebrk=eebrk, eehigh=eehigh, p=p, q=q, z=z,
                                                efd=False)

        flux = (fcoeff / decoeff) * flux

        return flux
    else:
        raise Warning('The photon energies are higher than the highest electron energy or not '
                      'greater than zero')

############# original ##############
def get_integrand(*, model, electron_energy, photon_energy, eelow, eebrk, eehigh, p, q, z=1.2,
                  efd=True):
    """
    Return the value of the integrand for the thick- or thin-target bremsstrahlung models.

    Parameters
    ----------
    model : `str`
        Either `thick-target` or `thin-target`
    electron_energy : `numpy.array`
        Electron energies
    photon_energy : `numpy.array`
        Photon energies
    eelow : `float`
        Low energy electron cut off
    eebrk : `float`
        Break energy
    eehigh : `float`
        High energy cutoff
    p : `float`
        Slope below the break energy
    q : `flaot`
        Slope above the break energy
    z : `float`
        Mean atomic number of plasma
    efd: `bool` (optional)
        True (default) the electron flux distribution (electrons cm^-2 s^-1 keV^-1) is calculated
        with `~sunxspex.emission.BrokenPowerLawElectronDistribution.flux`. False, the electron
        density distribution (electrons cm^-3 keV^-1) is calculated with
        `~sunxspex.emission.BrokenPowerLawElectronDistribution.density`.

    Returns
    -------
    `numpy.array`
        The values of the integrand at the given electron_energies

    References
    ----------
    See SSW
    `brm2_fthin.pro <https://hesperia.gsfc.nasa.gov/ssw/packages/xray/idl/brm2/brm2_fthin.pro>`_ and
    `brm2_fouter.pro <https://hesperia.gsfc.nasa.gov/ssw/packages/xray/idl/brm2/brm2_fouter.pro>`_.

    """

    mc2 = const.get_constant('mc2')
    clight = const.get_constant('clight')
    gamma = (electron_energy / mc2) + 1.0
    brem_cross = bremsstrahlung_cross_section(electron_energy, photon_energy, z)
    collision_loss = collisional_loss(electron_energy)
    pc = np.sqrt(electron_energy * (electron_energy + 2.0 * mc2))
    electron_dist = BrokenPowerLawElectronDistribution(p=p, q=q, eelow=eelow, eebrk=eebrk,
                                                       eehigh=eehigh)

    if model == 'thick-target':
        return electron_dist.density(electron_energy)  *brem_cross * pc / collision_loss / gamma
    elif model == 'thin-target':
        if efd:
            # if electron flux distribution is assumed (default)
            return electron_dist.flux(electron_energy) * brem_cross * (mc2 / clight)
        else:
            # if electron density distribution is assumed
            # n_e * sigma * mc2 * (v / c)
            # TODO this is the same as IDL version but doesn't make sense as units are different?
            return electron_dist.flux(electron_energy) * brem_cross * pc / gamma
    else:
        raise ValueError(f"Given model: {model} is not one of supported values"
                         f"'thick-target', 'thin-target'")


def gauss_legendre0(x1, x2, npoints):
    """
    Calculate the positions and weights for a Gauss-Legendre integration scheme.

    Parameters
    ----------
    x1 : `numpy.array`

    x2 : `numpy.array`

    npoints : `int`
        Degree or number of points to create
    Returns
    -------
    `tuple` :
        (x, w) The positions and weights for the integration.

    Notes
    -----

    Adapted from SSW
    `Brm_GauLeg54.pro <https://hesperia.gsfc.nasa.gov/ssw/packages/xray/idl/brm/brm_gauleg54.pro>`_
    """
    eps = 3e-14
    m = (npoints + 1) // 2

    x = np.zeros((x1.shape[0], npoints))
    w = np.zeros((x1.shape[0], npoints))

    # Normalise from -1 to +1 as Legendre polynomial only valid in this range
    xm = 0.5 * (x2 + x1)
    xl = 0.5 * (x2 - x1)

    for i in range(1, m + 1):

        z = np.cos(np.pi * (i - 0.25) / (npoints + 0.5))
        # Init to np.inf so loop runs at least once
        z1 = np.inf

        # Some kind of integration/update loop
        while np.abs(z - z1) > eps:
            # Evaluate Legendre polynomial of degree npoints at z points P_m^l(z) m=0, l=npoints
            p1 = lpmv(0, npoints, z)
            p2 = lpmv(0, npoints - 1, z)

            pp = npoints * (z * p1 - p2) / (z ** 2 - 1.0)

            z1 = np.copy(z)
            z = z1 - p1 / pp

        # Update ith components
        x[:, i - 1] = xm - xl * z
        x[:, npoints - i] = xm + xl * z
        w[:, i - 1] = 2.0 * xl / ((1.0 - z ** 2) * pp ** 2)
        w[:, npoints - i] = w[:, i - 1]

    return x, w


def integrate_part0(*, model, photon_energies, maxfcn, rerr, eelow, eebrk, eehigh,
                   p, q, z, a_lg, b_lg, ll, efd):
    """
    Perform numerical Gaussian-Legendre Quadrature integration for thick- and thin-target models.

    This integration is intended to be performed over continuous portions of the electron
    distribution.

    Parameters
    ----------
    model : `str`
        Either `thick-target` or `thin-target`
    maxfcn : `int`
        Maximum number of points used in Gaussian quadrature integration
    rerr : `float`
        Desired relative error for integral evaluation. For example, rerr = 0.01 indicates that
        the estimate of the integral is to be correct to one digit, whereas rerr = 0.001
        alls for two digits to be correct.
    photon_energies : `numpp.array`
        Photon energies
    eelow : `float`
        Low energy electron cut off
    eebrk : `float`
        Break energy
    eehigh : `float`
        High energy cutoff
    p : `float`
        Slope below the break energy
    q : `float`
        Slope above the break energy
    z : `float`
        Mean atomic number of plasma
    a_lg : `numpy.array`
        Logarithm of lower integration limits
    b_lg : `numpy.array`
        Logarithm of upper integration limit
    ll : `numpy.array`
        Indices for which to carry out integration
    efd: `boolean`
         `True` (default) electron flux density distribution, `False` electron density distribution.
        This input is not used in the main routine, but is passed to thin_target_integrand

    Returns
    -------
    `tuple`
        Array of integrated photon fluxes evaluation and array of integration status (0 converged,
        1 not converged)

    References
    ----------
    See SSW `Brm2_DmlinO_int.pro
    <https://hesperia.gsfc.nasa.gov/ssw/packages/xray/idl/brm2/brm2_dmlino_int.pro>`_
    and
    `brm2_dmlin.pro <https://hesperia.gsfc.nasa.gov/ssw/packages/xray/idl/brm2/brm2_dmlin.pro>`_.
    """
    nlim = 12

    intsum = np.zeros_like(photon_energies, dtype=np.float64)
    ier = np.zeros_like(photon_energies)

    # Copy indices over which to carry out the integration
    i = ll[:]

    for ires in range(2, nlim + 1):
        npoint = 2 ** ires
        if npoint > maxfcn:
            ier[i] = 1
            return intsum, ier

        eph1 = photon_energies[i]

        # generate positions and weights
        xi, wi, = gauss_legendre0(a_lg[i], b_lg[i], npoint)
        lastsum = np.copy(intsum)

        # Perform integration sum w_i * f(x_i)  i=1 to npoints
        intsum[i] = np.sum((10.0 ** xi * np.log(10.0) * wi *
                            get_integrand(model=model, electron_energy=10.0 ** xi,
                                          photon_energy=eph1, eelow=eelow, eebrk=eebrk,
                                          eehigh=eehigh, p=p, q=q, z=z, efd=efd)), axis=1)
        # Convergence criterion
        l1 = np.abs(intsum - lastsum)
        l2 = rerr * np.abs(intsum)
        i = np.where(l1 > l2)[0]

        # If all point have reached criterion return value and flags
        if i.size == 0:
            return intsum, ier


def split_and_integrate0(*, model, photon_energies, maxfcn, rerr, eelow, eebrk, eehigh, p, q, z,
                        efd):
    """
    Split and integrate the continuous parts of the electron spectrum.

    This is used for thin-target calculation from a double power-law electron density distribution
    To integrate a function via the method of Gaussian quadrature. Repeatedly doubles the number of
    points evaluated until convergence, specified by the input rerr, is obtained, or the maximum
    number of points, specified by the input maxfcn, is reached. If integral convergence is not
    achieved, this function raises a ValueError when either the maximum number of function
    evaluations is performed or the number of Gaussian points to be evaluated exceeds maxfcn.
    Maxfcn should be less than or equal to 2^nlim, or 4096 with nlim = 12. This function splits the
    numerical integration into up to three parts and returns the sum of the parts. This avoids
    numerical problems with discontinuities in the electron distribution function at eelow and
    eebrk.

    Parameters
    ----------
    model : `str`
        Electron model either `thick-target` or `thin-target`
    photon_energies : `numpy.array`
        Array containing lower integration limits
    maxfcn : `int`
        Maximum number of points used in Gaussian quadrature integration
    rerr : `float`
        Desired relative error for integral evaluation
    eelow : `float`
        Low energy electron cutoff
    eebrk : `float`
        Break energy
    eehigh : `float`
        High energy electron cutoff
    p : `float`
        Slope below the break energy
    q : `float`
        Slope above the break energy
    z : `float`
        Mean atomic number of plasma
    efd : `bool`
        True - electron flux density distribution, False - electron density distribution. This
        input is not used in the main routine, but is passed to Brm_Fthin()

    Returns
    -------
    `tuple`
        (DmlinO, irer) Array of integral evaluation and array of error flags

    References
    ----------
    Initial version modified from SSW
    `Brm2_DmlinO <https://hesperia.gsfc.nasa.gov/ssw/packages/xray/idl/brm2/brm2_dmlino.pro>`_ and
    `Brm2_Dmlin <https://hesperia.gsfc.nasa.gov/ssw/packages/xray/idl/brm2/brm2_dmlin.pro>`_.

    """
    mc2 = const.get_constant('mc2')
    clight = const.get_constant('clight')

    if not eelow <= eebrk <= eehigh:
        logging.debug((f'Condition eelow <= eebrek <= eehigh not satisfied '
        f'({eelow}<={eebrk}<={eehigh}).'))
        raise ValueError(f'Condition eelow <= eebrek <= eehigh not satisfied '
                         f'({eelow}<={eebrk}<={eehigh}).')
        #want to return something clearly false instead...

    # Create arrays for integral sums and error flags.
    intsum1 = np.zeros_like(photon_energies, dtype=np.float64)
    ier1 = np.zeros_like(photon_energies, dtype=np.float64)
    intsum2 = np.zeros_like(photon_energies, dtype=np.float64)
    ier2 = np.zeros_like(photon_energies, dtype=np.float64)
    intsum3 = np.zeros_like(photon_energies, dtype=np.float64)
    ier3 = np.zeros_like(photon_energies, dtype=np.float64)

    P1 = np.where(photon_energies < eelow)[0]
    P2 = np.where(photon_energies < eebrk)[0]
    P3 = np.where(photon_energies <= eehigh)[0]

    # Part 1, below en_val[0] (usually eelow)
    if model == 'thick-target':
        if P1.size > 0:
            #print('Part1')
            a_lg = np.log10(photon_energies[P1])
            b_lg = np.log10(np.full_like(a_lg, eelow))
            i = np.copy(P1)
            intsum1, ier1 = integrate_part0(model=model, maxfcn=maxfcn, rerr=rerr,
                                           photon_energies=photon_energies,
                                           eelow=eelow, eebrk=eebrk, eehigh=eehigh, p=p, q=q, z=z,
                                           a_lg=a_lg, b_lg=b_lg, ll=i, efd=efd)

            # ier = 1 indicates no convergence.
            if sum(ier1):
                logging.debug('Part 1 integral did not converge for some photon energies.')
                raise ValueError('Part 1 integral did not converge for some photon energies.')

    # Part 2, between enval[0] and en_val[1](usually eelow and eebrk)

    aa = np.copy(photon_energies)
    if (P2.size > 0) and (eebrk > eelow):
        # TODO check if necessary as integration should only be carried out over point P2 which
        # by definition are not in P1
        if P1.size > 0:
            aa[P1] = eelow

        #print('Part2')
        a_lg = np.log10(aa[P2])
        b_lg = np.log10(np.full_like(a_lg, eebrk))
        i = np.copy(P2)
        intsum2, ier2 = integrate_part0(model=model, maxfcn=maxfcn, rerr=rerr,
                                       photon_energies=photon_energies,
                                       eelow=eelow, eebrk=eebrk, eehigh=eehigh, p=p, q=q, z=z,
                                       a_lg=a_lg, b_lg=b_lg, ll=i, efd=efd)

        if sum(ier2) > 0:
            logging.debug('Part 2 integral did not converge for some photon energies.')
            raise ValueError('Part 2 integral did not converge for some photon energies.')

    # Part 3: between eebrk and eehigh(usually eebrk and eehigh)
    aa = np.copy(photon_energies)
    if (P3.sum() > 0) and (eehigh > eebrk):
        if P2.size > 0:
            aa[P2] = eebrk

        #print('Part3')
        a_lg = np.log10(aa[P3])
        b_lg = np.log10(np.full_like(a_lg, eehigh))
        i = np.copy(P3)
        intsum3, ier3 = integrate_part0(model=model, maxfcn=maxfcn, rerr=rerr,
                                       photon_energies=photon_energies,
                                       eelow=eelow, eebrk=eebrk, eehigh=eehigh, p=p, q=q, z=z,
                                       a_lg=a_lg, b_lg=b_lg, ll=i, efd=efd)
        if sum(ier3) > 0:
            logging.debug('Part 3 integral did not converge for some photon energies.')
            raise ValueError('Part 3 integral did not converge for some photon energies.')

    # TODO check units here
    # Combine 3 parts and convert units and return
    if model == 'thick-target':
        DmlinO = (intsum1 + intsum2 + intsum3) * (mc2 / clight)
        ier = ier1 + ier2 + ier3
        return DmlinO, ier
    elif model == 'thin-target':
        Dmlin = (intsum2 + intsum3)
        ier = ier2 + ier3
        return Dmlin, ier<|MERGE_RESOLUTION|>--- conflicted
+++ resolved
@@ -396,7 +396,6 @@
             else:
                 return 10**y*np.log(10)*electron_dist.flux(electron_energy)*brem_cross*pc/((electron_energy / mc2) + 1.0)
 
-<<<<<<< HEAD
     for ires in range(2, nlim + 1):
         npoint = 2 ** ires
         if npoint > maxfcn:
@@ -410,7 +409,7 @@
         intidx=list(np.where(err > rerr*np.abs(intsum))[0]) #indices where no convergence
         if len(intidx)==0:
             break
-=======
+
     ## test - faster to use multiprocessing over the entire npoints range rather than do the for loop?
     if multi:
         pool=mp.Pool(4) #or nCPUs
@@ -434,7 +433,6 @@
             intidx=list(np.where(err > rerr*np.abs(intsum))[0]) #indices where no convergence
             if len(intidx)==0:
                 break
->>>>>>> 7a1b3118
     return intsum, ier
 
 def split_and_integrate(*, model, photon_energies, maxfcn, rerr, eelow, eebrk, eehigh, p, q, z,
